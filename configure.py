#!/usr/bin/env python3
# -*- coding: utf-8 -*-
#
# Copyright (C) 2015-present ScyllaDB
#

#
# SPDX-License-Identifier: AGPL-3.0-or-later
#

import argparse
import os
import platform
import re
import shlex
import subprocess
import sys
import tempfile
import textwrap
from distutils.spawn import find_executable

curdir = os.getcwd()

outdir = 'build'

tempfile.tempdir = f"{outdir}/tmp"

configure_args = str.join(' ', [shlex.quote(x) for x in sys.argv[1:] if not x.startswith('--out=')])

if os.path.exists('/etc/os-release'):
    for line in open('/etc/os-release'):
        key, _, value = line.partition('=')
        value = value.strip().strip('"')
        if key == 'ID':
            os_ids = [value]
        if key == 'ID_LIKE':
            os_ids += value.split(' ')
    if not os_ids:
        os_ids = ['linux']  # default ID per os-release(5)
else:
    os_ids = ['unknown']

distro_extra_cflags = ''
distro_extra_ldflags = ''
distro_extra_cmake_args = []
employ_ld_trickery = True

# distro-specific setup
def distro_setup_nix():
    global os_ids, employ_ld_trickery
    global distro_extra_ldflags, distro_extra_cflags, distro_extra_cmake_args

    os_ids = ['linux']
    employ_ld_trickery = False

    libdirs = list(dict.fromkeys(os.environ.get('CMAKE_LIBRARY_PATH').split(':')))
    incdirs = list(dict.fromkeys(os.environ.get('CMAKE_INCLUDE_PATH').split(':')))

    # add nix {lib,inc}dirs to relevant flags, mimicing nix versions of cmake & autotools.
    # also add rpaths to make sure that any built executables can run in place.
    distro_extra_ldflags = ' '.join([ '-rpath ' + path + ' -L' + path for path in libdirs ]);
    distro_extra_cflags = ' '.join([ '-isystem ' + path for path in incdirs ])

    # indexers like clangd may or may not know which stdc++ or glibc
    # the compiler was configured with, so make the relevant paths
    # explicit on each compilation command line:
    implicit_cflags = os.environ.get('IMPLICIT_CFLAGS').strip()
    distro_extra_cflags += ' ' + implicit_cflags
    # also propagate to cmake-built dependencies:
    distro_extra_cmake_args = ['-DCMAKE_CXX_STANDARD_INCLUDE_DIRECTORIES:INTERNAL=' + implicit_cflags]

if os.environ.get('NIX_BUILD_TOP'):
        distro_setup_nix()

# distribution "internationalization", converting package names.
# Fedora name is key, values is distro -> package name dict.
i18n_xlat = {
    'boost-devel': {
        'debian': 'libboost-dev',
        'ubuntu': 'libboost-dev (libboost1.55-dev on 14.04)',
    },
}

python3_dependencies = subprocess.run('./install-dependencies.sh --print-python3-runtime-packages', shell=True, capture_output=True, encoding='utf-8').stdout.strip()
pip_dependencies = subprocess.run('./install-dependencies.sh --print-pip-runtime-packages', shell=True, capture_output=True, encoding='utf-8').stdout.strip()
pip_symlinks = subprocess.run('./install-dependencies.sh --print-pip-symlinks', shell=True, capture_output=True, encoding='utf-8').stdout.strip()
node_exporter_filename = subprocess.run('./install-dependencies.sh --print-node-exporter-filename', shell=True, capture_output=True, encoding='utf-8').stdout.strip()
node_exporter_dirname = os.path.basename(node_exporter_filename).rstrip('.tar.gz')


def pkgname(name):
    if name in i18n_xlat:
        dict = i18n_xlat[name]
        for id in os_ids:
            if id in dict:
                return dict[id]
    return name


def get_flags():
    with open('/proc/cpuinfo') as f:
        for line in f:
            if line.strip():
                if line.rstrip('\n').startswith('flags'):
                    return re.sub(r'^flags\s+: ', '', line).split()


def add_tristate(arg_parser, name, dest, help):
    arg_parser.add_argument('--enable-' + name, dest=dest, action='store_true', default=None,
                            help='Enable ' + help)
    arg_parser.add_argument('--disable-' + name, dest=dest, action='store_false', default=None,
                            help='Disable ' + help)


def apply_tristate(var, test, note, missing):
    if (var is None) or var:
        if test():
            return True
        elif var is True:
            print(missing)
            sys.exit(1)
        else:
            print(note)
            return False
    return False


def have_pkg(package):
    return subprocess.call(['pkg-config', package]) == 0


def pkg_config(package, *options):
    pkg_config_path = os.environ.get('PKG_CONFIG_PATH', '')
    # Add the directory containing the package to the search path, if a file is
    # specified instead of a name.
    if package.endswith('.pc'):
        local_path = os.path.dirname(package)
        pkg_config_path = '{}:{}'.format(local_path, pkg_config_path)

    output = subprocess.check_output(['pkg-config'] + list(options) + [package],
                                     env = {**os.environ,
                                            'PKG_CONFIG_PATH': pkg_config_path})

    return output.decode('utf-8').strip()


def try_compile(compiler, source='', flags=[]):
    return try_compile_and_link(compiler, source, flags=flags + ['-c'])


def ensure_tmp_dir_exists():
    if not os.path.exists(tempfile.tempdir):
        os.makedirs(tempfile.tempdir)


def try_compile_and_link(compiler, source='', flags=[], verbose=False):
    ensure_tmp_dir_exists()
    with tempfile.NamedTemporaryFile() as sfile:
        ofd, ofile = tempfile.mkstemp()
        os.close(ofd)
        try:
            sfile.file.write(bytes(source, 'utf-8'))
            sfile.file.flush()
            ret = subprocess.run([compiler, '-x', 'c++', '-o', ofile, sfile.name] + args.user_cflags.split() + flags,
                                 capture_output=True)
            if verbose:
                print(f"Compilation failed: {compiler} -x c++ -o {ofile} {sfile.name} {args.user_cflags} {flags}")
                print(source)
                print(ret.stdout.decode('utf-8'))
                print(ret.stderr.decode('utf-8'))
            return ret.returncode == 0
        finally:
            if os.path.exists(ofile):
                os.unlink(ofile)


def flag_supported(flag, compiler):
    # gcc ignores -Wno-x even if it is not supported
    adjusted = re.sub('^-Wno-', '-W', flag)
    split = adjusted.split(' ')
    return try_compile(flags=['-Werror'] + split, compiler=compiler)


def linker_flags(compiler):
    src_main = 'int main(int argc, char **argv) { return 0; }'
    link_flags = ['-fuse-ld=lld']
    if try_compile_and_link(source=src_main, flags=link_flags, compiler=compiler):
        print('Note: using the lld linker')
        return ' '.join(link_flags)
    link_flags = ['-fuse-ld=gold']
    if try_compile_and_link(source=src_main, flags=link_flags, compiler=compiler):
        print('Note: using the gold linker')
        threads_flag = '-Wl,--threads'
        if try_compile_and_link(source=src_main, flags=link_flags + [threads_flag], compiler=compiler):
            link_flags.append(threads_flag)
        return ' '.join(link_flags)
    else:
        linker = ''
        try:
            subprocess.call(["gold", "-v"], stdout=subprocess.DEVNULL, stderr=subprocess.DEVNULL)
            linker = 'gold'
        except:
            pass
        try:
            subprocess.call(["lld", "-v"], stdout=subprocess.DEVNULL, stderr=subprocess.DEVNULL)
            linker = 'lld'
        except:
            pass
        if linker:
            print(f'Linker {linker} found, but the compilation attempt failed, defaulting to default system linker')
        else:
            print('Note: neither lld nor gold found; using default system linker')
        return ''


def maybe_static(flag, libs):
    if flag and not args.static:
        libs = '-Wl,-Bstatic {} -Wl,-Bdynamic'.format(libs)
    return libs


class Source(object):
    def __init__(self, source, hh_prefix, cc_prefix):
        self.source = source
        self.hh_prefix = hh_prefix
        self.cc_prefix = cc_prefix

    def headers(self, gen_dir):
        return [x for x in self.generated(gen_dir) if x.endswith(self.hh_prefix)]

    def sources(self, gen_dir):
        return [x for x in self.generated(gen_dir) if x.endswith(self.cc_prefix)]

    def objects(self, gen_dir):
        return [x.replace(self.cc_prefix, '.o') for x in self.sources(gen_dir)]

    def endswith(self, end):
        return self.source.endswith(end)

class Thrift(Source):
    def __init__(self, source, service):
        Source.__init__(self, source, '.h', '.cpp')
        self.service = service

    def generated(self, gen_dir):
        basename = os.path.splitext(os.path.basename(self.source))[0]
        files = [basename + '_' + ext
                 for ext in ['types.cpp', 'types.h', 'constants.cpp', 'constants.h']]
        files += [self.service + ext
                  for ext in ['.cpp', '.h']]
        return [os.path.join(gen_dir, file) for file in files]

def default_target_arch():
    if platform.machine() in ['i386', 'i686', 'x86_64']:
        return 'westmere'   # support PCLMUL
    elif platform.machine() == 'aarch64':
        return 'armv8-a+crc+crypto'
    else:
        return ''


class Antlr3Grammar(Source):
    def __init__(self, source):
        Source.__init__(self, source, '.hpp', '.cpp')

    def generated(self, gen_dir):
        basename = os.path.splitext(self.source)[0]
        files = [basename + ext
                 for ext in ['Lexer.cpp', 'Lexer.hpp', 'Parser.cpp', 'Parser.hpp']]
        return [os.path.join(gen_dir, file) for file in files]

class Json2Code(Source):
    def __init__(self, source):
        Source.__init__(self, source, '.hh', '.cc')

    def generated(self, gen_dir):
        return [os.path.join(gen_dir, self.source + '.hh'), os.path.join(gen_dir, self.source + '.cc')]

def find_headers(repodir, excluded_dirs):
    walker = os.walk(repodir)

    _, dirs, files = next(walker)
    for excl_dir in excluded_dirs:
        try:
            dirs.remove(excl_dir)
        except ValueError:
            # Ignore complaints about excl_dir not being in dirs
            pass

    is_hh = lambda f: f.endswith('.hh')
    headers = list(filter(is_hh, files))

    for dirpath, _, files in walker:
        if dirpath.startswith('./'):
            dirpath = dirpath[2:]
        headers += [os.path.join(dirpath, hh) for hh in filter(is_hh, files)]

    return sorted(headers)


modes = {
    'debug': {
        'cxxflags': '-DDEBUG -DSANITIZE -DDEBUG_LSA_SANITIZER -DSCYLLA_ENABLE_ERROR_INJECTION',
        'cxx_ld_flags': '',
        'stack-usage-threshold': 1024*40,
        'optimization-level': 'g',
        'per_src_extra_cxxflags': {},
        'cmake_build_type': 'Debug',
        'can_have_debug_info': True,
        'default': True,
        'description': 'a mode with no optimizations, with sanitizers, and with additional debug checks enabled, used for testing',
    },
    'release': {
        'cxxflags': '-ffunction-sections -fdata-sections ',
        'cxx_ld_flags': '-Wl,--gc-sections',
        'stack-usage-threshold': 1024*13,
        'optimization-level': '3',
        'per_src_extra_cxxflags': {},
        'cmake_build_type': 'RelWithDebInfo',
        'can_have_debug_info': True,
        'default': True,
        'description': 'a mode with optimizations and no debug checks, used for production builds',
    },
    'dev': {
        'cxxflags': '-DDEVEL -DSEASTAR_ENABLE_ALLOC_FAILURE_INJECTION -DSCYLLA_ENABLE_ERROR_INJECTION',
        'cxx_ld_flags': '',
        'stack-usage-threshold': 1024*21,
        'optimization-level': '2',
        'per_src_extra_cxxflags': {},
        'cmake_build_type': 'Dev',
        'can_have_debug_info': False,
        'default': True,
        'description': 'a mode with no optimizations and no debug checks, optimized for fast build times, used for development',
    },
    'sanitize': {
        'cxxflags': '-DDEBUG -DSANITIZE -DDEBUG_LSA_SANITIZER -DSCYLLA_ENABLE_ERROR_INJECTION',
        'cxx_ld_flags': '',
        'stack-usage-threshold': 1024*50,
        'optimization-level': 's',
        'per_src_extra_cxxflags': {},
        'cmake_build_type': 'Sanitize',
        'can_have_debug_info': True,
        'default': False,
        'description': 'a mode with optimizations and sanitizers enabled, used for finding memory errors',
    },
    'coverage': {
        'cxxflags': '-fprofile-instr-generate -fcoverage-mapping -g -gz',
        'cxx_ld_flags': '-fprofile-instr-generate -fcoverage-mapping',
        'stack-usage-threshold': 1024*40,
        'optimization-level': 'g',
        'per_src_extra_cxxflags': {},
        'cmake_build_type': 'Debug',
        'can_have_debug_info': True,
        'default': False,
        'description': 'a mode exclusively used for generating test coverage reports',
    },
}

scylla_tests = set([
    'test/boost/UUID_test',
    'test/boost/cdc_generation_test',
    'test/boost/aggregate_fcts_test',
    'test/boost/allocation_strategy_test',
    'test/boost/alternator_unit_test',
    'test/boost/anchorless_list_test',
    'test/boost/auth_passwords_test',
    'test/boost/auth_resource_test',
    'test/boost/auth_test',
    'test/boost/batchlog_manager_test',
    'test/boost/big_decimal_test',
    'test/boost/broken_sstable_test',
    'test/boost/bytes_ostream_test',
    'test/boost/cache_flat_mutation_reader_test',
    'test/boost/cached_file_test',
    'test/boost/caching_options_test',
    'test/boost/canonical_mutation_test',
    'test/boost/cartesian_product_test',
    'test/boost/castas_fcts_test',
    'test/boost/cdc_test',
    'test/boost/cell_locker_test',
    'test/boost/checksum_utils_test',
    'test/boost/chunked_vector_test',
    'test/boost/chunked_managed_vector_test',
    'test/boost/clustering_ranges_walker_test',
    'test/boost/column_mapping_test',
    'test/boost/commitlog_test',
    'test/boost/compound_test',
    'test/boost/compress_test',
    'test/boost/config_test',
    'test/boost/continuous_data_consumer_test',
    'test/boost/counter_test',
    'test/boost/cql_auth_query_test',
    'test/boost/cql_auth_syntax_test',
    'test/boost/cql_query_test',
    'test/boost/cql_query_large_test',
    'test/boost/cql_query_like_test',
    'test/boost/cql_query_group_test',
    'test/boost/cql_functions_test',
    'test/boost/crc_test',
    'test/boost/data_listeners_test',
    'test/boost/database_test',
    'test/boost/dirty_memory_manager_test',
    'test/boost/double_decker_test',
    'test/boost/duration_test',
    'test/boost/dynamic_bitset_test',
    'test/boost/enum_option_test',
    'test/boost/enum_set_test',
    'test/boost/extensions_test',
    'test/boost/error_injection_test',
    'test/boost/filtering_test',
    'test/boost/flat_mutation_reader_test',
    'test/boost/flush_queue_test',
    'test/boost/fragmented_temporary_buffer_test',
    'test/boost/frozen_mutation_test',
    'test/boost/gossiping_property_file_snitch_test',
    'test/boost/hash_test',
    'test/boost/hashers_test',
    'test/boost/hint_test',
    'test/boost/idl_test',
    'test/boost/input_stream_test',
    'test/boost/json_cql_query_test',
    'test/boost/json_test',
    'test/boost/keys_test',
    'test/boost/large_paging_state_test',
    'test/boost/like_matcher_test',
    'test/boost/limiting_data_source_test',
    'test/boost/linearizing_input_stream_test',
    'test/boost/loading_cache_test',
    'test/boost/log_heap_test',
    'test/boost/estimated_histogram_test',
    'test/boost/summary_test',
    'test/boost/logalloc_test',
    'test/boost/managed_vector_test',
    'test/boost/managed_bytes_test',
    'test/boost/intrusive_array_test',
    'test/boost/map_difference_test',
    'test/boost/memtable_test',
    'test/boost/multishard_mutation_query_test',
    'test/boost/murmur_hash_test',
    'test/boost/mutation_fragment_test',
    'test/boost/mutation_query_test',
    'test/boost/mutation_reader_test',
    'test/boost/multishard_combining_reader_as_mutation_source_test',
    'test/boost/mutation_test',
    'test/boost/mutation_writer_test',
    'test/boost/mvcc_test',
    'test/boost/network_topology_strategy_test',
    'test/boost/nonwrapping_range_test',
    'test/boost/observable_test',
    'test/boost/partitioner_test',
    'test/boost/querier_cache_test',
    'test/boost/query_processor_test',
    'test/boost/range_test',
    'test/boost/range_tombstone_list_test',
    'test/boost/reusable_buffer_test',
    'test/boost/restrictions_test',
    'test/boost/repair_test',
    'test/boost/role_manager_test',
    'test/boost/row_cache_test',
    'test/boost/rust_test',
    'test/boost/schema_change_test',
    'test/boost/schema_registry_test',
    'test/boost/secondary_index_test',
    'test/boost/tracing',
    'test/boost/index_with_paging_test',
    'test/boost/serialization_test',
    'test/boost/serialized_action_test',
    'test/boost/small_vector_test',
    'test/boost/snitch_reset_test',
    'test/boost/sstable_3_x_test',
    'test/boost/sstable_datafile_test',
    'test/boost/sstable_mutation_test',
    'test/boost/sstable_partition_index_cache_test',
    'test/boost/schema_changes_test',
    'test/boost/sstable_conforms_to_mutation_source_test',
    'test/boost/sstable_compaction_test',
    'test/boost/sstable_resharding_test',
    'test/boost/sstable_directory_test',
    'test/boost/sstable_test',
    'test/boost/sstable_move_test',
    'test/boost/statement_restrictions_test',
    'test/boost/storage_proxy_test',
    'test/boost/top_k_test',
    'test/boost/transport_test',
    'test/boost/types_test',
    'test/boost/user_function_test',
    'test/boost/user_types_test',
    'test/boost/utf8_test',
    'test/boost/view_build_test',
    'test/boost/view_complex_test',
    'test/boost/view_schema_test',
    'test/boost/view_schema_pkey_test',
    'test/boost/view_schema_ckey_test',
    'test/boost/vint_serialization_test',
    'test/boost/virtual_reader_test',
    'test/boost/virtual_table_mutation_source_test',
    'test/boost/virtual_table_test',
    'test/boost/bptree_test',
    'test/boost/btree_test',
    'test/boost/radix_tree_test',
    'test/boost/double_decker_test',
    'test/boost/stall_free_test',
    'test/boost/sstable_set_test',
    'test/boost/reader_concurrency_semaphore_test',
    'test/boost/service_level_controller_test',
    'test/boost/schema_loader_test',
    'test/boost/lister_test',
    'test/boost/group0_test',
    'test/boost/exception_container_test',
    'test/boost/result_utils_test',
    'test/boost/rate_limiter_test',
    'test/boost/per_partition_rate_limit_test',
    'test/boost/expr_test',
    'test/boost/exceptions_optimized_test',
    'test/boost/exceptions_fallback_test',
    'test/manual/ec2_snitch_test',
    'test/manual/enormous_table_scan_test',
    'test/manual/gce_snitch_test',
    'test/manual/gossip',
    'test/manual/hint_test',
    'test/manual/message',
    'test/manual/partition_data_test',
    'test/manual/row_locker_test',
    'test/manual/streaming_histogram_test',
    'test/manual/sstable_scan_footprint_test',
    'test/perf/memory_footprint_test',
    'test/perf/perf_cache_eviction',
    'test/perf/perf_commitlog',
    'test/perf/perf_cql_parser',
    'test/perf/perf_fast_forward',
    'test/perf/perf_hash',
    'test/perf/perf_mutation',
    'test/perf/perf_collection',
    'test/perf/perf_row_cache_update',
    'test/perf/perf_row_cache_reads',
    'test/perf/logalloc',
    'test/perf/perf_simple_query',
    'test/perf/perf_sstable',
    'test/unit/lsa_async_eviction_test',
    'test/unit/lsa_sync_eviction_test',
    'test/unit/row_cache_alloc_stress_test',
    'test/unit/row_cache_stress_test',
    'test/unit/bptree_stress_test',
    'test/unit/btree_stress_test',
    'test/unit/bptree_compaction_test',
    'test/unit/btree_compaction_test',
    'test/unit/radix_tree_stress_test',
    'test/unit/radix_tree_compaction_test',
    'test/unit/cross_shard_barrier_test',
])

perf_tests = set([
    'test/perf/perf_mutation_readers',
    'test/perf/perf_checksum',
    'test/perf/perf_mutation_fragment',
    'test/perf/perf_idl',
    'test/perf/perf_vint',
    'test/perf/perf_big_decimal',
])

raft_tests = set([
    'test/raft/replication_test',
    'test/raft/randomized_nemesis_test',
    'test/raft/many_test',
    'test/raft/fsm_test',
    'test/raft/etcd_test',
    'test/raft/raft_sys_table_storage_test',
    'test/raft/raft_address_map_test',
    'test/raft/discovery_test',
    'test/raft/failure_detector_test',
])

apps = set([
    'scylla',
])

tests = scylla_tests | perf_tests | raft_tests

other = set([
    'iotune',
])

all_artifacts = apps | tests | other

arg_parser = argparse.ArgumentParser('Configure scylla')
arg_parser.add_argument('--out', dest='buildfile', action='store', default='build.ninja',
                        help='Output build-file name (by default build.ninja)')
arg_parser.add_argument('--static', dest='static', action='store_const', default='',
                        const='-static',
                        help='Static link (useful for running on hosts outside the build environment')
arg_parser.add_argument('--pie', dest='pie', action='store_true',
                        help='Build position-independent executable (PIE)')
arg_parser.add_argument('--so', dest='so', action='store_true',
                        help='Build shared object (SO) instead of executable')
arg_parser.add_argument('--mode', action='append', choices=list(modes.keys()), dest='selected_modes',
                        help="Build modes to generate ninja files for. The available build modes are:\n{}".format("; ".join(["{} - {}".format(m, cfg['description']) for m, cfg in modes.items()])))
arg_parser.add_argument('--with', dest='artifacts', action='append', default=[],
                        help="Specify the artifacts to build, invoke {} with --list-artifacts to list all available artifacts, if unspecified all artifacts are built".format(sys.argv[0]))
arg_parser.add_argument('--with-seastar', action='store', dest='seastar_path', default='seastar', help='Path to Seastar sources')
add_tristate(arg_parser, name='dist', dest='enable_dist',
                        help='scylla-tools-java, scylla-jmx and packages')
arg_parser.add_argument('--dist-only', dest='dist_only', action='store_true', default=False,
                        help='skip compiling code and run dist targets only')

arg_parser.add_argument('--cflags', action='store', dest='user_cflags', default='',
                        help='Extra flags for the C++ compiler')
arg_parser.add_argument('--ldflags', action='store', dest='user_ldflags', default='',
                        help='Extra flags for the linker')
arg_parser.add_argument('--target', action='store', dest='target', default=default_target_arch(),
                        help='Target architecture (-march)')
arg_parser.add_argument('--compiler', action='store', dest='cxx', default='clang++',
                        help='C++ compiler path')
arg_parser.add_argument('--c-compiler', action='store', dest='cc', default='clang',
                        help='C compiler path')
add_tristate(arg_parser, name='dpdk', dest='dpdk',
                        help='Use dpdk (from seastar dpdk sources) (default=True for release builds)')
arg_parser.add_argument('--dpdk-target', action='store', dest='dpdk_target', default='',
                        help='Path to DPDK SDK target location (e.g. <DPDK SDK dir>/x86_64-native-linuxapp-gcc)')
arg_parser.add_argument('--debuginfo', action='store', dest='debuginfo', type=int, default=1,
                        help='Enable(1)/disable(0)compiler debug information generation')
arg_parser.add_argument('--optimization-level', action='append', dest='mode_o_levels', metavar='MODE=LEVEL', default=[],
                        help=f'Override default compiler optimization level for mode (defaults: {" ".join([x+"="+modes[x]["optimization-level"] for x in modes])})')
arg_parser.add_argument('--static-stdc++', dest='staticcxx', action='store_true',
                        help='Link libgcc and libstdc++ statically')
arg_parser.add_argument('--static-thrift', dest='staticthrift', action='store_true',
                        help='Link libthrift statically')
arg_parser.add_argument('--static-boost', dest='staticboost', action='store_true',
                        help='Link boost statically')
arg_parser.add_argument('--static-yaml-cpp', dest='staticyamlcpp', action='store_true',
                        help='Link libyaml-cpp statically')
arg_parser.add_argument('--tests-debuginfo', action='store', dest='tests_debuginfo', type=int, default=0,
                        help='Enable(1)/disable(0)compiler debug information generation for tests')
arg_parser.add_argument('--perf-tests-debuginfo', action='store', dest='perf_tests_debuginfo', type=int, default=0,
                        help='Enable(1)/disable(0)compiler debug information generation for perf tests')
arg_parser.add_argument('--python', action='store', dest='python', default='python3',
                        help='Python3 path')
arg_parser.add_argument('--split-dwarf', dest='split_dwarf', action='store_true', default=False,
                        help='use of split dwarf (https://gcc.gnu.org/wiki/DebugFission) to speed up linking')
arg_parser.add_argument('--enable-alloc-failure-injector', dest='alloc_failure_injector', action='store_true', default=False,
                        help='enable allocation failure injection')
arg_parser.add_argument('--enable-seastar-debug-allocations', dest='seastar_debug_allocations', action='store_true', default=False,
                        help='enable seastar debug allocations')
arg_parser.add_argument('--with-antlr3', dest='antlr3_exec', action='store', default=None,
                        help='path to antlr3 executable')
arg_parser.add_argument('--with-ragel', dest='ragel_exec', action='store', default='ragel',
        help='path to ragel executable')
add_tristate(arg_parser, name='stack-guards', dest='stack_guards', help='Use stack guards')
arg_parser.add_argument('--verbose', dest='verbose', action='store_true',
                        help='Make configure.py output more verbose (useful for debugging the build process itself)')
arg_parser.add_argument('--test-repeat', dest='test_repeat', action='store', type=str, default='1',
                         help='Set number of times to repeat each unittest.')
arg_parser.add_argument('--test-timeout', dest='test_timeout', action='store', type=str, default='7200')
arg_parser.add_argument('--clang-inline-threshold', action='store', type=int, dest='clang_inline_threshold', default=-1,
                        help="LLVM-specific inline threshold compilation parameter")
arg_parser.add_argument('--list-artifacts', dest='list_artifacts', action='store_true', default=False,
                        help='List all available build artifacts, that can be passed to --with')
arg_parser.add_argument('--date-stamp', dest='date_stamp', type=str,
                        help='Set datestamp for SCYLLA-VERSION-GEN')
args = arg_parser.parse_args()

if args.list_artifacts:
    for artifact in sorted(all_artifacts):
        print(artifact)
    exit(0)

defines = ['XXH_PRIVATE_API',
           'SEASTAR_TESTING_MAIN',
]

scylla_raft_core = [
    'raft/raft.cc',
    'raft/server.cc',
    'raft/fsm.cc',
    'raft/tracker.cc',
    'raft/log.cc',
]

scylla_core = (['message/messaging_service.cc',
                'replica/database.cc',
                'replica/table.cc',
                'replica/distributed_loader.cc',
                'replica/memtable.cc',
                'replica/exceptions.cc',
                'dirty_memory_manager.cc',
                'absl-flat_hash_map.cc',
                'atomic_cell.cc',
                'caching_options.cc',
                'collection_mutation.cc',
                'client_data.cc',
                'hashers.cc',
                'schema.cc',
                'frozen_schema.cc',
                'schema_registry.cc',
                'bytes.cc',
                'timeout_config.cc',
                'mutation.cc',
                'mutation_fragment.cc',
                'partition_version.cc',
                'row_cache.cc',
                'canonical_mutation.cc',
                'frozen_mutation.cc',
                'schema_mutations.cc',
                'generic_server.cc',
                'utils/array-search.cc',
                'utils/base64.cc',
                'utils/logalloc.cc',
                'utils/large_bitset.cc',
                'utils/buffer_input_stream.cc',
                'utils/limiting_data_source.cc',
                'utils/updateable_value.cc',
                'utils/directories.cc',
                'utils/generation-number.cc',
                'utils/rjson.cc',
                'utils/human_readable.cc',
                'utils/histogram_metrics_helper.cc',
                'mutation_partition.cc',
                'mutation_partition_view.cc',
                'mutation_partition_serializer.cc',
                'converting_mutation_partition_applier.cc',
                'readers/combined.cc',
                'readers/multishard.cc',
                'readers/mutation_reader.cc',
                'readers/mutation_readers.cc',
                'mutation_query.cc',
                'keys.cc',
                'counters.cc',
                'compress.cc',
                'zstd.cc',
                'sstables/sstables.cc',
                'sstables/sstables_manager.cc',
                'sstables/sstable_set.cc',
                'sstables/mx/partition_reversing_data_source.cc',
                'sstables/mx/reader.cc',
                'sstables/mx/writer.cc',
                'sstables/kl/reader.cc',
                'sstables/sstable_version.cc',
                'sstables/compress.cc',
                'sstables/sstable_mutation_reader.cc',
                'compaction/compaction.cc',
                'compaction/compaction_strategy.cc',
                'compaction/size_tiered_compaction_strategy.cc',
                'compaction/leveled_compaction_strategy.cc',
                'compaction/time_window_compaction_strategy.cc',
                'compaction/compaction_manager.cc',
                'sstables/integrity_checked_file_impl.cc',
                'sstables/prepended_input_stream.cc',
                'sstables/m_format_read_helpers.cc',
                'sstables/sstable_directory.cc',
                'sstables/random_access_reader.cc',
                'sstables/metadata_collector.cc',
                'sstables/writer.cc',
                'transport/cql_protocol_extension.cc',
                'transport/event.cc',
                'transport/event_notifier.cc',
                'transport/server.cc',
                'transport/controller.cc',
                'transport/messages/result_message.cc',
                'cdc/cdc_partitioner.cc',
                'cdc/log.cc',
                'cdc/split.cc',
                'cdc/generation.cc',
                'cdc/metadata.cc',
                'cql3/type_json.cc',
                'cql3/abstract_marker.cc',
                'cql3/attributes.cc',
                'cql3/cf_name.cc',
                'cql3/cql3_type.cc',
                'cql3/operation.cc',
                'cql3/index_name.cc',
                'cql3/keyspace_element_name.cc',
                'cql3/lists.cc',
                'cql3/sets.cc',
                'cql3/maps.cc',
                'cql3/values.cc',
                'cql3/expr/expression.cc',
                'cql3/expr/restrictions.cc',
                'cql3/expr/prepare_expr.cc',
                'cql3/functions/user_function.cc',
                'cql3/functions/functions.cc',
                'cql3/functions/aggregate_fcts.cc',
                'cql3/functions/castas_fcts.cc',
                'cql3/functions/error_injection_fcts.cc',
                'cql3/statements/cf_prop_defs.cc',
                'cql3/statements/cf_statement.cc',
                'cql3/statements/authentication_statement.cc',
                'cql3/statements/create_keyspace_statement.cc',
                'cql3/statements/create_table_statement.cc',
                'cql3/statements/create_view_statement.cc',
                'cql3/statements/create_type_statement.cc',
                'cql3/statements/create_function_statement.cc',
                'cql3/statements/create_aggregate_statement.cc',
                'cql3/statements/drop_index_statement.cc',
                'cql3/statements/drop_keyspace_statement.cc',
                'cql3/statements/drop_table_statement.cc',
                'cql3/statements/drop_view_statement.cc',
                'cql3/statements/drop_type_statement.cc',
                'cql3/statements/drop_function_statement.cc',
                'cql3/statements/drop_aggregate_statement.cc',
                'cql3/statements/schema_altering_statement.cc',
                'cql3/statements/ks_prop_defs.cc',
                'cql3/statements/function_statement.cc',
                'cql3/statements/modification_statement.cc',
                'cql3/statements/cas_request.cc',
                'cql3/statements/raw/parsed_statement.cc',
                'cql3/statements/property_definitions.cc',
                'cql3/statements/update_statement.cc',
                'cql3/statements/strongly_consistent_modification_statement.cc',
                'cql3/statements/strongly_consistent_select_statement.cc',
                'cql3/statements/delete_statement.cc',
                'cql3/statements/prune_materialized_view_statement.cc',
                'cql3/statements/batch_statement.cc',
                'cql3/statements/select_statement.cc',
                'cql3/statements/use_statement.cc',
                'cql3/statements/index_prop_defs.cc',
                'cql3/statements/index_target.cc',
                'cql3/statements/create_index_statement.cc',
                'cql3/statements/truncate_statement.cc',
                'cql3/statements/alter_table_statement.cc',
                'cql3/statements/alter_view_statement.cc',
                'cql3/statements/list_users_statement.cc',
                'cql3/statements/authorization_statement.cc',
                'cql3/statements/permission_altering_statement.cc',
                'cql3/statements/list_permissions_statement.cc',
                'cql3/statements/grant_statement.cc',
                'cql3/statements/revoke_statement.cc',
                'cql3/statements/alter_type_statement.cc',
                'cql3/statements/alter_keyspace_statement.cc',
                'cql3/statements/role-management-statements.cc',
                'cql3/statements/service_level_statement.cc',
                'cql3/statements/create_service_level_statement.cc',
                'cql3/statements/alter_service_level_statement.cc',
                'cql3/statements/sl_prop_defs.cc',
                'cql3/statements/drop_service_level_statement.cc',
                'cql3/statements/attach_service_level_statement.cc',
                'cql3/statements/detach_service_level_statement.cc',
                'cql3/statements/list_service_level_statement.cc',
                'cql3/statements/list_service_level_attachments_statement.cc',
                'cql3/update_parameters.cc',
                'cql3/util.cc',
                'cql3/ut_name.cc',
                'cql3/role_name.cc',
                'data_dictionary/data_dictionary.cc',
                'thrift/handler.cc',
                'thrift/server.cc',
                'thrift/controller.cc',
                'thrift/thrift_validation.cc',
                'utils/runtime.cc',
                'utils/murmur_hash.cc',
                'utils/uuid.cc',
                'utils/big_decimal.cc',
                'types.cc',
                'validation.cc',
                'service/priority_manager.cc',
                'service/migration_manager.cc',
                'service/storage_proxy.cc',
                'query_ranges_to_vnodes.cc',
                'service/forward_service.cc',
                'service/paxos/proposal.cc',
                'service/paxos/prepare_response.cc',
                'service/paxos/paxos_state.cc',
                'service/paxos/prepare_summary.cc',
                'cql3/column_identifier.cc',
                'cql3/column_specification.cc',
                'cql3/constants.cc',
                'cql3/query_processor.cc',
                'cql3/query_options.cc',
                'cql3/column_condition.cc',
                'cql3/user_types.cc',
                'cql3/untyped_result_set.cc',
                'cql3/selection/abstract_function_selector.cc',
                'cql3/selection/simple_selector.cc',
                'cql3/selection/selectable.cc',
                'cql3/selection/selector_factories.cc',
                'cql3/selection/selection.cc',
                'cql3/selection/selector.cc',
                'cql3/restrictions/statement_restrictions.cc',
                'cql3/result_set.cc',
                'cql3/prepare_context.cc',
                'db/consistency_level.cc',
                'db/system_keyspace.cc',
                'db/virtual_table.cc',
                'db/system_distributed_keyspace.cc',
                'db/size_estimates_virtual_reader.cc',
                'db/schema_tables.cc',
                'db/cql_type_parser.cc',
                'db/legacy_schema_migrator.cc',
                'db/commitlog/commitlog.cc',
                'db/commitlog/commitlog_replayer.cc',
                'db/commitlog/commitlog_entry.cc',
                'db/data_listeners.cc',
                'db/hints/manager.cc',
                'db/hints/resource_manager.cc',
                'db/hints/host_filter.cc',
                'db/hints/sync_point.cc',
                'db/config.cc',
                'db/extensions.cc',
                'db/heat_load_balance.cc',
                'db/large_data_handler.cc',
                'db/marshal/type_parser.cc',
                'db/batchlog_manager.cc',
                'db/tags/utils.cc',
                'db/view/view.cc',
                'db/view/view_update_generator.cc',
                'db/view/row_locking.cc',
                'db/sstables-format-selector.cc',
                'db/snapshot-ctl.cc',
                'db/rate_limiter.cc',
                'db/per_partition_rate_limit_options.cc',
                'index/secondary_index_manager.cc',
                'index/secondary_index.cc',
                'utils/UUID_gen.cc',
                'utils/i_filter.cc',
                'utils/bloom_filter.cc',
                'utils/bloom_calculations.cc',
                'utils/rate_limiter.cc',
                'utils/file_lock.cc',
                'utils/dynamic_bitset.cc',
                'utils/managed_bytes.cc',
                'utils/exceptions.cc',
                'utils/config_file.cc',
                'utils/multiprecision_int.cc',
                'utils/gz/crc_combine.cc',
                'gms/version_generator.cc',
                'gms/versioned_value.cc',
                'gms/gossiper.cc',
                'gms/feature_service.cc',
                'gms/failure_detector.cc',
                'gms/gossip_digest_syn.cc',
                'gms/gossip_digest_ack.cc',
                'gms/gossip_digest_ack2.cc',
                'gms/endpoint_state.cc',
                'gms/application_state.cc',
                'gms/inet_address.cc',
                'dht/i_partitioner.cc',
                'dht/token.cc',
                'dht/murmur3_partitioner.cc',
                'dht/boot_strapper.cc',
                'dht/range_streamer.cc',
                'unimplemented.cc',
                'query.cc',
                'query-result-set.cc',
                'locator/abstract_replication_strategy.cc',
                'locator/azure_snitch.cc',
                'locator/simple_strategy.cc',
                'locator/local_strategy.cc',
                'locator/network_topology_strategy.cc',
                'locator/everywhere_replication_strategy.cc',
                'locator/token_metadata.cc',
                'locator/snitch_base.cc',
                'locator/simple_snitch.cc',
                'locator/rack_inferring_snitch.cc',
                'locator/gossiping_property_file_snitch.cc',
                'locator/production_snitch_base.cc',
                'locator/ec2_snitch.cc',
                'locator/ec2_multi_region_snitch.cc',
                'locator/gce_snitch.cc',
                'service/client_state.cc',
                'service/storage_service.cc',
                'service/misc_services.cc',
                'service/pager/paging_state.cc',
                'service/pager/query_pagers.cc',
                'service/qos/qos_common.cc',
                'service/qos/service_level_controller.cc',
                'service/qos/standard_service_level_distributed_data_accessor.cc',
                'streaming/stream_task.cc',
                'streaming/stream_session.cc',
                'streaming/stream_request.cc',
                'streaming/stream_summary.cc',
                'streaming/stream_transfer_task.cc',
                'streaming/stream_receive_task.cc',
                'streaming/stream_plan.cc',
                'streaming/progress_info.cc',
                'streaming/session_info.cc',
                'streaming/stream_coordinator.cc',
                'streaming/stream_manager.cc',
                'streaming/stream_result_future.cc',
                'streaming/stream_session_state.cc',
                'streaming/stream_reason.cc',
                'streaming/consumer.cc',
                'clocks-impl.cc',
                'partition_slice_builder.cc',
                'init.cc',
                'utils/lister.cc',
                'repair/repair.cc',
                'repair/row_level.cc',
                'exceptions/exceptions.cc',
                'auth/allow_all_authenticator.cc',
                'auth/allow_all_authorizer.cc',
                'auth/authenticated_user.cc',
                'auth/authenticator.cc',
                'auth/common.cc',
                'auth/default_authorizer.cc',
                'auth/resource.cc',
                'auth/roles-metadata.cc',
                'auth/passwords.cc',
                'auth/password_authenticator.cc',
                'auth/permission.cc',
                'auth/permissions_cache.cc',
                'auth/service.cc',
                'auth/standard_role_manager.cc',
                'auth/transitional.cc',
                'auth/authentication_options.cc',
                'auth/role_or_anonymous.cc',
                'auth/sasl_challenge.cc',
                'tracing/tracing.cc',
                'tracing/trace_keyspace_helper.cc',
                'tracing/trace_state.cc',
                'tracing/tracing_backend_registry.cc',
                'tracing/traced_file.cc',
                'table_helper.cc',
                'range_tombstone.cc',
                'range_tombstone_list.cc',
                'tombstone_gc_options.cc',
                'tombstone_gc.cc',
                'utils/disk-error-handler.cc',
                'duration.cc',
                'vint-serialization.cc',
                'utils/arch/powerpc/crc32-vpmsum/crc32_wrapper.cc',
                'querier.cc',
                'mutation_writer/multishard_writer.cc',
                'multishard_mutation_query.cc',
                'reader_concurrency_semaphore.cc',
                'sstables_loader.cc',
                'utils/utf8.cc',
                'utils/ascii.cc',
                'utils/like_matcher.cc',
                'utils/error_injection.cc',
                'utils/build_id.cc',
                'mutation_writer/timestamp_based_splitting_writer.cc',
                'mutation_writer/shard_based_splitting_writer.cc',
                'mutation_writer/partition_based_splitting_writer.cc',
                'mutation_writer/feed_writers.cc',
                'lang/lua.cc',
                'lang/wasm.cc',
                'lang/wasm_instance_cache.cc',
                'service/raft/group0_state_machine.cc',
                'service/raft/raft_sys_table_storage.cc',
                'serializer.cc',
                'release.cc',
                'service/raft/raft_rpc.cc',
                'service/raft/raft_group_registry.cc',
                'service/raft/discovery.cc',
                'service/raft/raft_group0.cc',
                'direct_failure_detector/failure_detector.cc',
                'service/raft/raft_group0_client.cc',
<<<<<<< HEAD
                'service/broadcast_tables/experimental/lang.cc',
=======
                'tasks/task_manager.cc',
>>>>>>> 55cd8fe3
                ] + [Antlr3Grammar('cql3/Cql.g')] + [Thrift('interface/cassandra.thrift', 'Cassandra')] \
                  + scylla_raft_core
               )

api = ['api/api.cc',
       Json2Code('api/api-doc/storage_service.json'),
       Json2Code('api/api-doc/lsa.json'),
       'api/storage_service.cc',
       Json2Code('api/api-doc/commitlog.json'),
       'api/commitlog.cc',
       Json2Code('api/api-doc/gossiper.json'),
       'api/gossiper.cc',
       Json2Code('api/api-doc/failure_detector.json'),
       'api/failure_detector.cc',
       Json2Code('api/api-doc/column_family.json'),
       'api/column_family.cc',
       'api/messaging_service.cc',
       Json2Code('api/api-doc/messaging_service.json'),
       Json2Code('api/api-doc/storage_proxy.json'),
       'api/storage_proxy.cc',
       Json2Code('api/api-doc/cache_service.json'),
       'api/cache_service.cc',
       Json2Code('api/api-doc/collectd.json'),
       'api/collectd.cc',
       Json2Code('api/api-doc/endpoint_snitch_info.json'),
       'api/endpoint_snitch.cc',
       Json2Code('api/api-doc/compaction_manager.json'),
       'api/compaction_manager.cc',
       Json2Code('api/api-doc/hinted_handoff.json'),
       'api/hinted_handoff.cc',
       Json2Code('api/api-doc/utils.json'),
       'api/lsa.cc',
       Json2Code('api/api-doc/stream_manager.json'),
       'api/stream_manager.cc',
       Json2Code('api/api-doc/system.json'),
       'api/system.cc',
       Json2Code('api/api-doc/task_manager.json'),
       'api/task_manager.cc',
       Json2Code('api/api-doc/task_manager_test.json'),
       'api/task_manager_test.cc',
       'api/config.cc',
       Json2Code('api/api-doc/config.json'),
       'api/error_injection.cc',
       Json2Code('api/api-doc/error_injection.json'),
       'api/authorization_cache.cc',
       Json2Code('api/api-doc/authorization_cache.json'),
       ]

alternator = [
       'alternator/controller.cc',
       'alternator/server.cc',
       'alternator/executor.cc',
       'alternator/stats.cc',
       'alternator/serialization.cc',
       'alternator/expressions.cc',
       Antlr3Grammar('alternator/expressions.g'),
       'alternator/conditions.cc',
       'alternator/auth.cc',
       'alternator/streams.cc',
       'alternator/ttl.cc',
]

redis = [
        'redis/controller.cc',
        'redis/server.cc',
        'redis/query_processor.cc',
        'redis/protocol_parser.rl',
        'redis/keyspace_utils.cc',
        'redis/options.cc',
        'redis/stats.cc',
        'redis/mutation_utils.cc',
        'redis/query_utils.cc',
        'redis/abstract_command.cc',
        'redis/command_factory.cc',
        'redis/commands.cc',
        'redis/lolwut.cc',
        ]

idls = ['idl/gossip_digest.idl.hh',
        'idl/uuid.idl.hh',
        'idl/range.idl.hh',
        'idl/keys.idl.hh',
        'idl/read_command.idl.hh',
        'idl/token.idl.hh',
        'idl/ring_position.idl.hh',
        'idl/result.idl.hh',
        'idl/frozen_mutation.idl.hh',
        'idl/reconcilable_result.idl.hh',
        'idl/streaming.idl.hh',
        'idl/paging_state.idl.hh',
        'idl/frozen_schema.idl.hh',
        'idl/partition_checksum.idl.hh',
        'idl/replay_position.idl.hh',
        'idl/truncation_record.idl.hh',
        'idl/mutation.idl.hh',
        'idl/query.idl.hh',
        'idl/idl_test.idl.hh',
        'idl/commitlog.idl.hh',
        'idl/tracing.idl.hh',
        'idl/consistency_level.idl.hh',
        'idl/cache_temperature.idl.hh',
        'idl/view.idl.hh',
        'idl/messaging_service.idl.hh',
        'idl/paxos.idl.hh',
        'idl/raft.idl.hh',
        'idl/raft_storage.idl.hh',
        'idl/group0.idl.hh',
        'idl/hinted_handoff.idl.hh',
        'idl/storage_proxy.idl.hh',
        'idl/group0_state_machine.idl.hh',
        'idl/forward_request.idl.hh',
        'idl/replica_exception.idl.hh',
        'idl/per_partition_rate_limit_info.idl.hh',
        'idl/position_in_partition.idl.hh',
        'idl/experimental/broadcast_tables_lang.idl.hh',
        ]

rusts = [
    'rust/inc/src/lib.rs',
]

headers = find_headers('.', excluded_dirs=['idl', 'build', 'seastar', '.git'])

scylla_tests_generic_dependencies = [
    'test/lib/cql_test_env.cc',
    'test/lib/test_services.cc',
    'test/lib/log.cc',
    'test/lib/test_utils.cc',
    'test/lib/tmpdir.cc',
    'test/lib/sstable_run_based_compaction_strategy_for_tests.cc',
]

scylla_tests_dependencies = scylla_core + idls + scylla_tests_generic_dependencies + [
    'test/lib/cql_assertions.cc',
    'test/lib/result_set_assertions.cc',
    'test/lib/mutation_source_test.cc',
    'test/lib/sstable_utils.cc',
    'test/lib/data_model.cc',
    'test/lib/exception_utils.cc',
    'test/lib/random_schema.cc',
]

scylla_raft_dependencies = scylla_raft_core + ['utils/uuid.cc']

scylla_tools = ['tools/scylla-types.cc', 'tools/scylla-sstable.cc', 'tools/schema_loader.cc', 'tools/utils.cc']

deps = {
    'scylla': idls + ['main.cc'] + scylla_core + api + alternator + redis + scylla_tools,
}

pure_boost_tests = set([
    'test/boost/anchorless_list_test',
    'test/boost/auth_passwords_test',
    'test/boost/auth_resource_test',
    'test/boost/big_decimal_test',
    'test/boost/caching_options_test',
    'test/boost/cartesian_product_test',
    'test/boost/checksum_utils_test',
    'test/boost/chunked_vector_test',
    'test/boost/compress_test',
    'test/boost/cql_auth_syntax_test',
    'test/boost/crc_test',
    'test/boost/duration_test',
    'test/boost/dynamic_bitset_test',
    'test/boost/enum_option_test',
    'test/boost/enum_set_test',
    'test/boost/idl_test',
    'test/boost/json_test',
    'test/boost/keys_test',
    'test/boost/like_matcher_test',
    'test/boost/linearizing_input_stream_test',
    'test/boost/map_difference_test',
    'test/boost/nonwrapping_range_test',
    'test/boost/observable_test',
    'test/boost/range_test',
    'test/boost/range_tombstone_list_test',
    'test/boost/serialization_test',
    'test/boost/small_vector_test',
    'test/boost/top_k_test',
    'test/boost/vint_serialization_test',
    'test/boost/bptree_test',
    'test/boost/utf8_test',
    'test/manual/streaming_histogram_test',
])

tests_not_using_seastar_test_framework = set([
    'test/boost/alternator_unit_test',
    'test/boost/small_vector_test',
    'test/manual/gossip',
    'test/manual/message',
    'test/perf/memory_footprint_test',
    'test/perf/perf_cache_eviction',
    'test/perf/perf_cql_parser',
    'test/perf/perf_hash',
    'test/perf/perf_mutation',
    'test/perf/perf_collection',
    'test/perf/perf_row_cache_update',
    'test/perf/logalloc',
    'test/unit/lsa_async_eviction_test',
    'test/unit/lsa_sync_eviction_test',
    'test/unit/row_cache_alloc_stress_test',
    'test/unit/bptree_stress_test',
    'test/unit/btree_stress_test',
    'test/unit/bptree_compaction_test',
    'test/unit/btree_compaction_test',
    'test/unit/radix_tree_stress_test',
    'test/unit/radix_tree_compaction_test',
    'test/manual/sstable_scan_footprint_test',
    'test/unit/cross_shard_barrier_test',
]) | pure_boost_tests

for t in tests_not_using_seastar_test_framework:
    if t not in scylla_tests:
        raise Exception("Test %s not found in scylla_tests" % (t))

for t in sorted(scylla_tests):
    deps[t] = [t + '.cc']
    if t not in tests_not_using_seastar_test_framework:
        deps[t] += scylla_tests_dependencies
    else:
        deps[t] += scylla_core + idls + scylla_tests_generic_dependencies

perf_tests_seastar_deps = [
    'seastar/tests/perf/perf_tests.cc'
]

for t in sorted(perf_tests):
    deps[t] = [t + '.cc'] + scylla_tests_dependencies + perf_tests_seastar_deps
    deps[t] += ['test/perf/perf.cc', 'seastar/tests/perf/linux_perf_event.cc']

deps['test/boost/mutation_reader_test'] += ['test/lib/dummy_sharder.cc' ]
deps['test/boost/multishard_combining_reader_as_mutation_source_test'] += ['test/lib/dummy_sharder.cc' ]

deps['test/boost/bytes_ostream_test'] = [
    "test/boost/bytes_ostream_test.cc",
    "bytes.cc",
    "utils/managed_bytes.cc",
    "utils/logalloc.cc",
    "utils/dynamic_bitset.cc",
    "test/lib/log.cc",
]
deps['test/boost/input_stream_test'] = ['test/boost/input_stream_test.cc']
deps['test/boost/UUID_test'] = ['utils/UUID_gen.cc', 'test/boost/UUID_test.cc', 'utils/uuid.cc', 'utils/dynamic_bitset.cc', 'hashers.cc']
deps['test/boost/murmur_hash_test'] = ['bytes.cc', 'utils/murmur_hash.cc', 'test/boost/murmur_hash_test.cc']
deps['test/boost/allocation_strategy_test'] = ['test/boost/allocation_strategy_test.cc', 'utils/logalloc.cc', 'utils/dynamic_bitset.cc']
deps['test/boost/log_heap_test'] = ['test/boost/log_heap_test.cc']
deps['test/boost/estimated_histogram_test'] = ['test/boost/estimated_histogram_test.cc']
deps['test/boost/summary_test'] = ['test/boost/summary_test.cc']
deps['test/boost/anchorless_list_test'] = ['test/boost/anchorless_list_test.cc']
deps['test/perf/perf_fast_forward'] += ['seastar/tests/perf/linux_perf_event.cc']
deps['test/perf/perf_simple_query'] += ['test/perf/perf.cc', 'seastar/tests/perf/linux_perf_event.cc', 'test/lib/alternator_test_env.cc'] + alternator
deps['test/perf/perf_commitlog'] += ['test/perf/perf.cc', 'seastar/tests/perf/linux_perf_event.cc']
deps['test/perf/perf_row_cache_reads'] += ['test/perf/perf.cc', 'seastar/tests/perf/linux_perf_event.cc']
deps['test/perf/perf_row_cache_update'] += ['test/perf/perf.cc', 'seastar/tests/perf/linux_perf_event.cc']
deps['test/boost/reusable_buffer_test'] = [
    "test/boost/reusable_buffer_test.cc",
    "test/lib/log.cc",
]
deps['test/boost/utf8_test'] = ['utils/utf8.cc', 'test/boost/utf8_test.cc']
deps['test/boost/small_vector_test'] = ['test/boost/small_vector_test.cc']
deps['test/boost/multishard_mutation_query_test'] += ['test/boost/test_table.cc']
deps['test/boost/vint_serialization_test'] = ['test/boost/vint_serialization_test.cc', 'vint-serialization.cc', 'bytes.cc']
deps['test/boost/linearizing_input_stream_test'] = [
    "test/boost/linearizing_input_stream_test.cc",
    "test/lib/log.cc",
]
deps['test/boost/expr_test'] = ['test/boost/expr_test.cc'] + scylla_core
deps['test/boost/rate_limiter_test'] = ['test/boost/rate_limiter_test.cc', 'db/rate_limiter.cc']
deps['test/boost/exceptions_optimized_test'] = ['test/boost/exceptions_optimized_test.cc', 'utils/exceptions.cc']
deps['test/boost/exceptions_fallback_test'] = ['test/boost/exceptions_fallback_test.cc', 'utils/exceptions.cc']

deps['test/boost/duration_test'] += ['test/lib/exception_utils.cc']
deps['test/boost/schema_loader_test'] += ['tools/schema_loader.cc']
deps['test/boost/rust_test'] += rusts

deps['test/raft/replication_test'] = ['test/raft/replication_test.cc', 'test/raft/replication.cc', 'test/raft/helpers.cc'] + scylla_raft_dependencies
deps['test/raft/randomized_nemesis_test'] = ['test/raft/randomized_nemesis_test.cc', 'direct_failure_detector/failure_detector.cc', 'test/raft/helpers.cc'] + scylla_raft_dependencies
deps['test/raft/failure_detector_test'] = ['test/raft/failure_detector_test.cc', 'direct_failure_detector/failure_detector.cc', 'test/raft/helpers.cc'] + scylla_raft_dependencies
deps['test/raft/many_test'] = ['test/raft/many_test.cc', 'test/raft/replication.cc', 'test/raft/helpers.cc'] + scylla_raft_dependencies
deps['test/raft/fsm_test'] =  ['test/raft/fsm_test.cc', 'test/raft/helpers.cc', 'test/lib/log.cc'] + scylla_raft_dependencies
deps['test/raft/etcd_test'] =  ['test/raft/etcd_test.cc', 'test/raft/helpers.cc', 'test/lib/log.cc'] + scylla_raft_dependencies
deps['test/raft/raft_sys_table_storage_test'] = ['test/raft/raft_sys_table_storage_test.cc'] + \
    scylla_core + scylla_tests_generic_dependencies
deps['test/raft/raft_address_map_test'] = ['test/raft/raft_address_map_test.cc'] + scylla_core
deps['test/raft/discovery_test'] =  ['test/raft/discovery_test.cc',
                                     'test/raft/helpers.cc',
                                     'test/lib/log.cc',
                                     'service/raft/discovery.cc'] + scylla_raft_dependencies

deps['utils/gz/gen_crc_combine_table'] = ['utils/gz/gen_crc_combine_table.cc']


warnings = [
    '-Wall',
    '-Werror',
    '-Wno-mismatched-tags',  # clang-only
    '-Wno-maybe-uninitialized',  # false positives on gcc 5
    '-Wno-tautological-compare',
    '-Wno-parentheses-equality',
    '-Wno-c++11-narrowing',
    '-Wno-sometimes-uninitialized',
    '-Wno-return-stack-address',
    '-Wno-missing-braces',
    '-Wno-unused-lambda-capture',
    '-Wno-overflow',
    '-Wno-noexcept-type',
    '-Wno-nonnull-compare',
    '-Wno-error=cpp',
    '-Wno-ignored-attributes',
    '-Wno-overloaded-virtual',
    '-Wno-stringop-overflow',
    '-Wno-unused-command-line-argument',
    '-Wno-defaulted-function-deleted',
    '-Wno-redeclared-class-member',
    '-Wno-unsupported-friend',
    '-Wno-unused-variable',
    '-Wno-delete-non-abstract-non-virtual-dtor',
    '-Wno-braced-scalar-init',
    '-Wno-implicit-int-float-conversion',
    '-Wno-delete-abstract-non-virtual-dtor',
    '-Wno-uninitialized-const-reference',
    # https://gcc.gnu.org/bugzilla/show_bug.cgi?id=77728
    '-Wno-psabi',
    '-Wno-narrowing',
    '-Wno-array-bounds',
    '-Wno-nonnull',
    '-Wno-catch-value',
    '-Wno-stringop-overread', # false positives with gcc 12
    '-Wno-uninitialized',  # false positives with gcc 12,
    '-Wno-missing-attributes', # something in seastar's memory.cc, TBD,
    '-Wno-use-after-free', # false positives with gcc 12
    '-Wno-dangling-pointer', # false positives with gcc 12
]

warnings = [w
            for w in warnings
            if flag_supported(flag=w, compiler=args.cxx)]

warnings = ' '.join(warnings + ['-Wno-error=deprecated-declarations'])

def clang_inline_threshold():
    if args.clang_inline_threshold != -1:
        return args.clang_inline_threshold
    elif platform.machine() == 'aarch64':
        # we see miscompiles with 1200 and above with format("{}", uuid)
        # also coroutine miscompiles with 600
        return 300
    else:
        return 2500

for mode_level in args.mode_o_levels:
    ( mode, level ) = mode_level.split('=', 2)
    if mode not in modes:
        raise Exception(f'Mode {mode} is missing, cannot configure optimization level for it')
    modes[mode]['optimization-level'] = level

for mode in modes:
    modes[mode]['cxxflags'] += f' -O{modes[mode]["optimization-level"]}'

optimization_flags = [
    '--param inline-unit-growth=300', # gcc
    f'-mllvm -inline-threshold={clang_inline_threshold()}',  # clang
    # clang generates 16-byte loads that break store-to-load forwarding
    # gcc also has some trouble: https://gcc.gnu.org/bugzilla/show_bug.cgi?id=103554
    '-fno-slp-vectorize',
]
optimization_flags = [o
                      for o in optimization_flags
                      if flag_supported(flag=o, compiler=args.cxx)]
modes['release']['cxxflags'] += ' ' + ' '.join(optimization_flags)

if flag_supported(flag='-Wstack-usage=4096', compiler=args.cxx):
    for mode in modes:
        modes[mode]['cxxflags'] += f' -Wstack-usage={modes[mode]["stack-usage-threshold"]} -Wno-error=stack-usage='

has_wasmtime = os.path.isfile('/usr/lib64/libwasmtime.a') and os.path.isdir('/usr/local/include/wasmtime')

if has_wasmtime:
    if platform.machine() == 'aarch64':
        print("wasmtime is temporarily not supported on aarch64. Ref: issue #9387")
        has_wasmtime = False
    else:
        for mode in modes:
            modes[mode]['cxxflags'] += ' -DSCYLLA_ENABLE_WASMTIME'
else:
    print("wasmtime not found - WASM support will not be enabled in this build")

linker_flags = linker_flags(compiler=args.cxx)

dbgflag = '-g -gz' if args.debuginfo else ''
tests_link_rule = 'link' if args.tests_debuginfo else 'link_stripped'
perf_tests_link_rule = 'link' if args.perf_tests_debuginfo else 'link_stripped'

# Strip if debuginfo is disabled, otherwise we end up with partial
# debug info from the libraries we static link with
regular_link_rule = 'link' if args.debuginfo else 'link_stripped'

if args.so:
    args.pie = '-shared'
    args.fpie = '-fpic'
elif args.pie:
    args.pie = '-pie'
    args.fpie = '-fpie'
else:
    args.pie = ''
    args.fpie = ''

# a list element means a list of alternative packages to consider
# the first element becomes the HAVE_pkg define
# a string element is a package name with no alternatives
optional_packages = [[]]
pkgs = []

# Lua can be provided by lua53 package on Debian-like
# systems and by Lua on others.
pkgs.append('lua53' if have_pkg('lua53') else 'lua')

pkgs.append('libsystemd')


compiler_test_src = '''

// clang pretends to be gcc (defined __GNUC__), so we
// must check it first
#ifdef __clang__

#if __clang_major__ < 10
    #error "MAJOR"
#endif

#elif defined(__GNUC__)

#if __GNUC__ < 10
    #error "MAJOR"
#elif __GNUC__ == 10
    #if __GNUC_MINOR__ < 1
        #error "MINOR"
    #elif __GNUC_MINOR__ == 1
        #if __GNUC_PATCHLEVEL__ < 1
            #error "PATCHLEVEL"
        #endif
    #endif
#endif

#else

#error "Unrecognized compiler"

#endif

int main() { return 0; }
'''
if not try_compile_and_link(compiler=args.cxx, source=compiler_test_src):
    try_compile_and_link(compiler=args.cxx, source=compiler_test_src, verbose=True)
    print('Wrong compiler version or incorrect flags. Scylla needs GCC >= 10.1.1 with coroutines (-fcoroutines) or clang >= 10.0.0 to compile.')
    sys.exit(1)

if not try_compile(compiler=args.cxx, source='#include <boost/version.hpp>'):
    print('Boost not installed.  Please install {}.'.format(pkgname("boost-devel")))
    sys.exit(1)

if not try_compile(compiler=args.cxx, source='''\
        #include <boost/version.hpp>
        #if BOOST_VERSION < 105500
        #error Boost version too low
        #endif
        '''):
    print('Installed boost version too old.  Please update {}.'.format(pkgname("boost-devel")))
    sys.exit(1)

if try_compile(args.cxx, source = textwrap.dedent('''\
        #include <lz4.h>

        void m() {
            LZ4_compress_default(static_cast<const char*>(0), static_cast<char*>(0), 0, 0);
        }
        '''), flags=args.user_cflags.split()):
    defines.append("HAVE_LZ4_COMPRESS_DEFAULT")

has_sanitize_address_use_after_scope = try_compile(compiler=args.cxx, flags=['-fsanitize-address-use-after-scope'], source='int f() {}')

defines = ' '.join(['-D' + d for d in defines])

globals().update(vars(args))

total_memory = os.sysconf('SC_PAGE_SIZE') * os.sysconf('SC_PHYS_PAGES')
link_pool_depth = max(int(total_memory / 7e9), 1)

selected_modes = args.selected_modes or modes.keys()
default_modes = args.selected_modes or [mode for mode, mode_cfg in modes.items() if mode_cfg["default"]]
build_modes =  {m: modes[m] for m in selected_modes}

if args.artifacts:
    build_artifacts = []
    for artifact in args.artifacts:
        if artifact in all_artifacts:
            build_artifacts.append(artifact)
        else:
            print("Ignoring unknown build artifact: {}".format(artifact))
    if not build_artifacts:
        print("No artifacts to build, exiting")
        exit(1)
else:
    build_artifacts = all_artifacts

date_stamp = f"--date-stamp {args.date_stamp}" if args.date_stamp else ""
status = subprocess.call(f"./SCYLLA-VERSION-GEN {date_stamp}", shell=True)
if status != 0:
    print('Version file generation failed')
    sys.exit(1)

file = open(f'{outdir}/SCYLLA-VERSION-FILE', 'r')
scylla_version = file.read().strip().replace('-', '~')
file = open(f'{outdir}/SCYLLA-RELEASE-FILE', 'r')
scylla_release = file.read().strip()
file = open(f'{outdir}/SCYLLA-PRODUCT-FILE', 'r')
scylla_product = file.read().strip()

arch = platform.machine()

for m, mode_config in modes.items():
    mode_config['cxxflags'] += f" -DSCYLLA_BUILD_MODE={m}"
    cxxflags = "-DSCYLLA_VERSION=\"\\\"" + scylla_version + "\\\"\" -DSCYLLA_RELEASE=\"\\\"" + scylla_release + "\\\"\""
    mode_config["per_src_extra_cxxflags"]["release.cc"] = cxxflags
    if mode_config["can_have_debug_info"]:
        mode_config['cxxflags'] += ' ' + dbgflag

# The relocatable package includes its own dynamic linker. We don't
# know the path it will be installed to, so for now use a very long
# path so that patchelf doesn't need to edit the program headers.  The
# kernel imposes a limit of 4096 bytes including the null. The other
# constraint is that the build-id has to be in the first page, so we
# can't use all 4096 bytes for the dynamic linker.
# In here we just guess that 2000 extra / should be enough to cover
# any path we get installed to but not so large that the build-id is
# pushed to the second page.
# At the end of the build we check that the build-id is indeed in the
# first page. At install time we check that patchelf doesn't modify
# the program headers.

gcc_linker_output = subprocess.check_output(['gcc', '-###', '/dev/null', '-o', 't'], stderr=subprocess.STDOUT).decode('utf-8')
original_dynamic_linker = re.search('-dynamic-linker ([^ ]*)', gcc_linker_output).groups()[0]
if employ_ld_trickery:
    # gdb has a SO_NAME_MAX_PATH_SIZE of 512, so limit the path size to
    # that. The 512 includes the null at the end, hence the 511 bellow.
    dynamic_linker = '/' * (511 - len(original_dynamic_linker)) + original_dynamic_linker
else:
    dynamic_linker = original_dynamic_linker

forced_ldflags = '-Wl,'

# The default build-id used by lld is xxhash, which is 8 bytes long, but RPM
# requires build-ids to be at least 16 bytes long
# (https://github.com/rpm-software-management/rpm/issues/950), so let's
# explicitly ask for SHA1 build-ids.
forced_ldflags += '--build-id=sha1,'

forced_ldflags += f'--dynamic-linker={dynamic_linker}'

args.user_ldflags = forced_ldflags + ' ' + args.user_ldflags

args.user_cflags += f" -ffile-prefix-map={curdir}=."

seastar_cflags = args.user_cflags

if args.target != '':
    seastar_cflags += ' -march=' + args.target
seastar_ldflags = args.user_ldflags

libdeflate_cflags = seastar_cflags

# cmake likes to separate things with semicolons
def semicolon_separated(*flags):
    # original flags may be space separated, so convert to string still
    # using spaces
    f = ' '.join(flags)
    return re.sub(' +', ';', f)

def real_relpath(path, start):
    return os.path.relpath(os.path.realpath(path), os.path.realpath(start))

def configure_seastar(build_dir, mode, mode_config):
    seastar_build_dir = os.path.join(build_dir, mode, 'seastar')

    seastar_cmake_args = [
        '-DCMAKE_BUILD_TYPE={}'.format(mode_config['cmake_build_type']),
        '-DCMAKE_C_COMPILER={}'.format(args.cc),
        '-DCMAKE_CXX_COMPILER={}'.format(args.cxx),
        '-DCMAKE_EXPORT_NO_PACKAGE_REGISTRY=ON',
        '-DSeastar_CXX_FLAGS={}'.format((seastar_cflags).replace(' ', ';')),
        '-DSeastar_LD_FLAGS={}'.format(semicolon_separated(seastar_ldflags, modes[mode]['cxx_ld_flags'])),
        '-DSeastar_CXX_DIALECT=gnu++20',
        '-DSeastar_API_LEVEL=6',
        '-DSeastar_UNUSED_RESULT_ERROR=ON',
        '-DCMAKE_EXPORT_COMPILE_COMMANDS=ON',
        '-DSeastar_SCHEDULING_GROUPS_COUNT=16',
        '-DSeastar_IO_URING=OFF', # Fedora 34's liburing is too old
    ] + distro_extra_cmake_args

    if args.stack_guards is not None:
        stack_guards = 'ON' if args.stack_guards else 'OFF'
        seastar_cmake_args += ['-DSeastar_STACK_GUARDS={}'.format(stack_guards)]

    dpdk = args.dpdk
    if dpdk is None:
        dpdk = platform.machine() == 'x86_64' and mode == 'release'
    if dpdk:
        seastar_cmake_args += ['-DSeastar_DPDK=ON', '-DSeastar_DPDK_MACHINE=wsm']
    if args.split_dwarf:
        seastar_cmake_args += ['-DSeastar_SPLIT_DWARF=ON']
    if args.alloc_failure_injector:
        seastar_cmake_args += ['-DSeastar_ALLOC_FAILURE_INJECTION=ON']
    if args.seastar_debug_allocations:
        seastar_cmake_args += ['-DSeastar_DEBUG_ALLOCATIONS=ON']

    seastar_cmd = ['cmake', '-G', 'Ninja', real_relpath(args.seastar_path, seastar_build_dir)] + seastar_cmake_args
    cmake_dir = seastar_build_dir
    if dpdk:
        # need to cook first
        cmake_dir = args.seastar_path # required by cooking.sh
        relative_seastar_build_dir = os.path.join('..', seastar_build_dir)  # relative to seastar/
        seastar_cmd = ['./cooking.sh', '-i', 'dpdk', '-d', relative_seastar_build_dir, '--'] + seastar_cmd[4:]

    if args.verbose:
        print(" \\\n  ".join(seastar_cmd))
    os.makedirs(seastar_build_dir, exist_ok=True)
    subprocess.check_call(seastar_cmd, shell=False, cwd=cmake_dir)

if not args.dist_only:
    for mode, mode_config in build_modes.items():
        configure_seastar(outdir, mode, mode_config)

pc = {mode: f'{outdir}/{mode}/seastar/seastar.pc' for mode in build_modes}
ninja = find_executable('ninja') or find_executable('ninja-build')
if not ninja:
    print('Ninja executable (ninja or ninja-build) not found on PATH\n')
    sys.exit(1)

def query_seastar_flags(pc_file, link_static_cxx=False):
    cflags = pkg_config(pc_file, '--cflags', '--static')
    libs = pkg_config(pc_file, '--libs', '--static')

    if link_static_cxx:
        libs = libs.replace('-lstdc++ ', '')

    return cflags, libs

for mode in build_modes:
    seastar_pc_cflags, seastar_pc_libs = query_seastar_flags(pc[mode], link_static_cxx=args.staticcxx)
    modes[mode]['seastar_cflags'] = seastar_pc_cflags
    modes[mode]['seastar_libs'] = seastar_pc_libs

def configure_abseil(build_dir, mode, mode_config):
    abseil_build_dir = os.path.join(build_dir, mode, 'abseil')

    abseil_cflags = seastar_cflags + ' ' + modes[mode]['cxx_ld_flags']
    cmake_mode = mode_config['cmake_build_type']
    abseil_cmake_args = [
        '-DCMAKE_BUILD_TYPE={}'.format(cmake_mode),
        '-DCMAKE_INSTALL_PREFIX={}'.format(build_dir + '/inst'), # just to avoid a warning from absl
        '-DCMAKE_C_COMPILER={}'.format(args.cc),
        '-DCMAKE_CXX_COMPILER={}'.format(args.cxx),
        '-DCMAKE_CXX_FLAGS_{}={}'.format(cmake_mode.upper(), abseil_cflags),
        '-DCMAKE_EXPORT_COMPILE_COMMANDS=ON',
        '-DCMAKE_CXX_STANDARD=20',
        '-DABSL_PROPAGATE_CXX_STD=ON',
    ] + distro_extra_cmake_args

    abseil_cmd = ['cmake', '-G', 'Ninja', real_relpath('abseil', abseil_build_dir)] + abseil_cmake_args

    os.makedirs(abseil_build_dir, exist_ok=True)
    subprocess.check_call(abseil_cmd, shell=False, cwd=abseil_build_dir)

abseil_libs = ['absl/' + lib for lib in [
    'container/libabsl_hashtablez_sampler.a',
    'container/libabsl_raw_hash_set.a',
    'synchronization/libabsl_synchronization.a',
    'synchronization/libabsl_graphcycles_internal.a',
    'debugging/libabsl_stacktrace.a',
    'debugging/libabsl_symbolize.a',
    'debugging/libabsl_debugging_internal.a',
    'debugging/libabsl_demangle_internal.a',
    'time/libabsl_time.a',
    'time/libabsl_time_zone.a',
    'numeric/libabsl_int128.a',
    'hash/libabsl_city.a',
    'hash/libabsl_hash.a',
    'hash/libabsl_low_level_hash.a',
    'base/libabsl_malloc_internal.a',
    'base/libabsl_spinlock_wait.a',
    'base/libabsl_base.a',
    'base/libabsl_raw_logging_internal.a',
    'profiling/libabsl_exponential_biased.a',
    'base/libabsl_throw_delegate.a']]

args.user_cflags += " " + pkg_config('jsoncpp', '--cflags')
args.user_cflags += ' -march=' + args.target
libs = ' '.join([maybe_static(args.staticyamlcpp, '-lyaml-cpp'), '-latomic', '-llz4', '-lz', '-lsnappy', pkg_config('jsoncpp', '--libs'),
                 ' -lstdc++fs', ' -lcrypt', ' -lcryptopp', ' -lpthread',
                 # Must link with static version of libzstd, since
                 # experimental APIs that we use are only present there.
                 maybe_static(True, '-lzstd'),
                 maybe_static(args.staticboost, '-lboost_date_time -lboost_regex -licuuc -licui18n'),
                 '-lxxhash',
                ])
if has_wasmtime:
    print("Found wasmtime dependency, linking with libwasmtime")

if not args.staticboost:
    args.user_cflags += ' -DBOOST_TEST_DYN_LINK'

# thrift version detection, see #4538
proc_res = subprocess.run(["thrift", "-version"], stdout=subprocess.PIPE, stderr=subprocess.STDOUT)
proc_res_output = proc_res.stdout.decode("utf-8")
if proc_res.returncode != 0 and not re.search(r'^Thrift version', proc_res_output):
    raise Exception("Thrift compiler must be missing: {}".format(proc_res_output))

thrift_version = proc_res_output.split(" ")[-1]
thrift_boost_versions = ["0.{}.".format(n) for n in range(1, 11)]
if any(filter(thrift_version.startswith, thrift_boost_versions)):
    args.user_cflags += ' -DTHRIFT_USES_BOOST'

for pkg in pkgs:
    args.user_cflags += ' ' + pkg_config(pkg, '--cflags')
    libs += ' ' + pkg_config(pkg, '--libs')
args.user_cflags += ' -Iabseil'
user_cflags = args.user_cflags + ' -fvisibility=hidden'
user_ldflags = args.user_ldflags + ' -fvisibility=hidden'
if args.staticcxx:
    user_ldflags += " -static-libstdc++"
if args.staticthrift:
    thrift_libs = "-Wl,-Bstatic -lthrift -Wl,-Bdynamic"
else:
    thrift_libs = "-lthrift"

os.makedirs(outdir, exist_ok=True)

if args.antlr3_exec:
    antlr3_exec = args.antlr3_exec
else:
    antlr3_exec = "antlr3"

if args.ragel_exec:
    ragel_exec = args.ragel_exec
else:
    ragel_exec = "ragel"

if not args.dist_only:
    for mode, mode_config in build_modes.items():
        configure_abseil(outdir, mode, mode_config)

with open(buildfile, 'w') as f:
    f.write(textwrap.dedent('''\
        configure_args = {configure_args}
        builddir = {outdir}
        cxx = {cxx}
        cxxflags = --std=gnu++20 {user_cflags} {distro_extra_cflags} {warnings} {defines}
        ldflags = {linker_flags} {user_ldflags} {distro_extra_ldflags}
        ldflags_build = {linker_flags} {distro_extra_ldflags}
        libs = {libs}
        pool link_pool
            depth = {link_pool_depth}
        pool submodule_pool
            depth = 1
        rule gen
            command = echo -e $text > $out
            description = GEN $out
        rule swagger
            command = {args.seastar_path}/scripts/seastar-json2code.py --create-cc -f $in -o $out
            description = SWAGGER $out
        rule serializer
            command = {python} ./idl-compiler.py --ns ser -f $in -o $out
            description = IDL compiler $out
        rule ninja
            command = {ninja} -C $subdir $target
            restat = 1
            description = NINJA $out
        rule ragel
            # sed away a bug in ragel 7 that emits some extraneous _nfa* variables
            # (the $$ is collapsed to a single one by ninja)
            command = {ragel_exec} -G2 -o $out $in && sed -i -e '1h;2,$$H;$$!d;g' -re 's/static const char _nfa[^;]*;//g' $out
            description = RAGEL $out
        rule run
            command = $in > $out
            description = GEN $out
        rule copy
            command = cp --reflink=auto $in $out
            description = COPY $out
        rule package
            command = scripts/create-relocatable-package.py --mode $mode $out
        rule rpmbuild
            command = reloc/build_rpm.sh --reloc-pkg $in --builddir $out
        rule debbuild
            command = reloc/build_deb.sh --reloc-pkg $in --builddir $out
        rule unified
            command = unified/build_unified.sh --mode $mode --unified-pkg $out
        rule rust_header
            command = cxxbridge $in > $out
            description = RUST_HEADER $out
        ''').format(**globals()))
    for mode in build_modes:
        modeval = modes[mode]
        fmt_lib = 'fmt'
        f.write(textwrap.dedent('''\
            cxx_ld_flags_{mode} = {cxx_ld_flags}
            ld_flags_{mode} = $cxx_ld_flags_{mode}
            cxxflags_{mode} = $cxx_ld_flags_{mode} {cxxflags} -iquote. -iquote $builddir/{mode}/gen
            libs_{mode} = -l{fmt_lib}
            seastar_libs_{mode} = {seastar_libs}
            rule cxx.{mode}
              command = $cxx -MD -MT $out -MF $out.d {seastar_cflags} $cxxflags_{mode} $cxxflags $obj_cxxflags -c -o $out $in
              description = CXX $out
              depfile = $out.d
            rule link.{mode}
              command = $cxx  $ld_flags_{mode} $ldflags -o $out $in $libs $libs_{mode}
              description = LINK $out
              pool = link_pool
            rule link_stripped.{mode}
              command = $cxx  $ld_flags_{mode} -s $ldflags -o $out $in $libs $libs_{mode}
              description = LINK (stripped) $out
              pool = link_pool
            rule link_build.{mode}
              command = $cxx  $ld_flags_{mode} $ldflags_build -o $out $in $libs $libs_{mode}
              description = LINK (build) $out
              pool = link_pool
            rule ar.{mode}
              command = rm -f $out; ar cr $out $in; ranlib $out
              description = AR $out
            rule thrift.{mode}
                command = thrift -gen cpp:cob_style -out $builddir/{mode}/gen $in
                description = THRIFT $in
                restat = 1
            rule antlr3.{mode}
                # We replace many local `ExceptionBaseType* ex` variables with a single function-scope one.
                # Because we add such a variable to every function, and because `ExceptionBaseType` is not a global
                # name, we also add a global typedef to avoid compilation errors.
                command = sed -e '/^#if 0/,/^#endif/d' $in > $builddir/{mode}/gen/$in $
                     && {antlr3_exec} $builddir/{mode}/gen/$in $
                     && sed -i -e '/^.*On :.*$$/d' $builddir/{mode}/gen/${{stem}}Lexer.hpp $
                     && sed -i -e '/^.*On :.*$$/d' $builddir/{mode}/gen/${{stem}}Lexer.cpp $
                     && sed -i -e '/^.*On :.*$$/d' $builddir/{mode}/gen/${{stem}}Parser.hpp $
                     && sed -i -e 's/^\\( *\)\\(ImplTraits::CommonTokenType\\* [a-zA-Z0-9_]* = NULL;\\)$$/\\1const \\2/' $
                        -e '/^.*On :.*$$/d' $
                        -e '1i using ExceptionBaseType = int;' $
                        -e 's/^{{/{{ ExceptionBaseType\* ex = nullptr;/; $
                            s/ExceptionBaseType\* ex = new/ex = new/; $
                            s/exceptions::syntax_exception e/exceptions::syntax_exception\& e/' $
                        $builddir/{mode}/gen/${{stem}}Parser.cpp
                description = ANTLR3 $in
            rule checkhh.{mode}
              command = $cxx -MD -MT $out -MF $out.d {seastar_cflags} $cxxflags $cxxflags_{mode} $obj_cxxflags --include $in -c -o $out $builddir/{mode}/gen/empty.cc
              description = CHECKHH $in
              depfile = $out.d
            rule test.{mode}
              command = ./test.py --mode={mode} --repeat={test_repeat} --timeout={test_timeout}
              pool = console
              description = TEST {mode}
            rule rust_lib.{mode}
              command = CARGO_HOME=build/{mode}/rust/.cargo cargo build --release --manifest-path=rust/Cargo.toml --target-dir=build/{mode}/rust -p ${{pkg}}
              description = RUST_LIB $out
            ''').format(mode=mode, antlr3_exec=antlr3_exec, fmt_lib=fmt_lib, test_repeat=test_repeat, test_timeout=test_timeout, **modeval))
        f.write(
            'build {mode}-build: phony {artifacts}\n'.format(
                mode=mode,
                artifacts=str.join(' ', ['$builddir/' + mode + '/' + x for x in sorted(build_artifacts)])
            )
        )
        include_cxx_target = f'{mode}-build' if not args.dist_only else ''
        include_dist_target = f'dist-{mode}' if args.enable_dist is None or args.enable_dist else ''
        f.write(f'build {mode}: phony {include_cxx_target} {include_dist_target}\n')
        compiles = {}
        swaggers = set()
        serializers = {}
        thrifts = set()
        ragels = {}
        antlr3_grammars = set()
        rust_headers = {}
        rust_libs = {}
        seastar_dep = '$builddir/{}/seastar/libseastar.a'.format(mode)
        seastar_testing_dep = '$builddir/{}/seastar/libseastar_testing.a'.format(mode)
        for binary in sorted(build_artifacts):
            if binary in other:
                continue
            srcs = deps[binary]
            objs = ['$builddir/' + mode + '/' + src.replace('.cc', '.o')
                    for src in srcs
                    if src.endswith('.cc')]
            objs.append('$builddir/../utils/arch/powerpc/crc32-vpmsum/crc32.S')
            if has_wasmtime:
                objs.append('/usr/lib64/libwasmtime.a')
            has_thrift = False
            for dep in deps[binary]:
                if isinstance(dep, Thrift):
                    has_thrift = True
                    objs += dep.objects('$builddir/' + mode + '/gen')
                if isinstance(dep, Antlr3Grammar):
                    objs += dep.objects('$builddir/' + mode + '/gen')
                if isinstance(dep, Json2Code):
                    objs += dep.objects('$builddir/' + mode + '/gen')
                if dep.endswith('/src/lib.rs'):
                    lib = dep.replace('/src/lib.rs', '.a').replace('rust/','lib')
                    objs.append('$builddir/' + mode + '/rust/release/' + lib)
            if binary.endswith('.a'):
                f.write('build $builddir/{}/{}: ar.{} {}\n'.format(mode, binary, mode, str.join(' ', objs)))
            else:
                objs.extend(['$builddir/' + mode + '/' + artifact for artifact in [
                    'libdeflate/libdeflate.a',
                ] + [
                    'abseil/' + x for x in abseil_libs
                ]])
                objs.append('$builddir/' + mode + '/gen/utils/gz/crc_combine_table.o')
                if binary in tests:
                    local_libs = '$seastar_libs_{} $libs'.format(mode)
                    if binary in pure_boost_tests:
                        local_libs += ' ' + maybe_static(args.staticboost, '-lboost_unit_test_framework')
                    if binary not in tests_not_using_seastar_test_framework:
                        pc_path = pc[mode].replace('seastar.pc', 'seastar-testing.pc')
                        local_libs += ' ' + pkg_config(pc_path, '--libs', '--static')
                    if has_thrift:
                        local_libs += ' ' + thrift_libs + ' ' + maybe_static(args.staticboost, '-lboost_system')
                    # Our code's debugging information is huge, and multiplied
                    # by many tests yields ridiculous amounts of disk space.
                    # So we strip the tests by default; The user can very
                    # quickly re-link the test unstripped by adding a "_g"
                    # to the test name, e.g., "ninja build/release/testname_g"
                    link_rule = perf_tests_link_rule if binary.startswith('test/perf/') else tests_link_rule
                    f.write('build $builddir/{}/{}: {}.{} {} | {} {}\n'.format(mode, binary, link_rule, mode, str.join(' ', objs), seastar_dep, seastar_testing_dep))
                    f.write('   libs = {}\n'.format(local_libs))
                    f.write('build $builddir/{}/{}_g: {}.{} {} | {} {}\n'.format(mode, binary, regular_link_rule, mode, str.join(' ', objs), seastar_dep, seastar_testing_dep))
                    f.write('   libs = {}\n'.format(local_libs))
                else:
                    f.write('build $builddir/{}/{}: {}.{} {} | {}\n'.format(mode, binary, regular_link_rule, mode, str.join(' ', objs), seastar_dep))
                    if has_thrift:
                        f.write('   libs =  {} {} $seastar_libs_{} $libs\n'.format(thrift_libs, maybe_static(args.staticboost, '-lboost_system'), mode))
            for src in srcs:
                if src.endswith('.cc'):
                    obj = '$builddir/' + mode + '/' + src.replace('.cc', '.o')
                    compiles[obj] = src
                elif src.endswith('.idl.hh'):
                    hh = '$builddir/' + mode + '/gen/' + src.replace('.idl.hh', '.dist.hh')
                    serializers[hh] = src
                elif src.endswith('.json'):
                    swaggers.add(src)
                elif src.endswith('.rl'):
                    hh = '$builddir/' + mode + '/gen/' + src.replace('.rl', '.hh')
                    ragels[hh] = src
                elif src.endswith('.thrift'):
                    thrifts.add(src)
                elif src.endswith('.g'):
                    antlr3_grammars.add(src)
                elif src.endswith('/src/lib.rs'):
                    hh = '$builddir/' + mode + '/gen/' + src.replace('/src/lib.rs', '.hh')
                    rust_headers[hh] = src
                    staticlib = src.replace('rust/', '$builddir/' + mode + '/rust/release/lib').replace('/src/lib.rs', '.a')
                    rust_libs[staticlib] = src
                else:
                    raise Exception('No rule for ' + src)
        compiles['$builddir/' + mode + '/gen/utils/gz/crc_combine_table.o'] = '$builddir/' + mode + '/gen/utils/gz/crc_combine_table.cc'
        compiles['$builddir/' + mode + '/utils/gz/gen_crc_combine_table.o'] = 'utils/gz/gen_crc_combine_table.cc'
        f.write('build {}: run {}\n'.format('$builddir/' + mode + '/gen/utils/gz/crc_combine_table.cc',
                                            '$builddir/' + mode + '/utils/gz/gen_crc_combine_table'))
        f.write('build {}: link_build.{} {}\n'.format('$builddir/' + mode + '/utils/gz/gen_crc_combine_table', mode,
                                                '$builddir/' + mode + '/utils/gz/gen_crc_combine_table.o'))
        f.write('   libs = $seastar_libs_{}\n'.format(mode))
        f.write(
            'build {mode}-objects: phony {objs}\n'.format(
                mode=mode,
                objs=' '.join(compiles)
            )
        )
        f.write(
            'build {mode}-headers: phony {header_objs}\n'.format(
                mode=mode,
                header_objs=' '.join(["$builddir/{mode}/{hh}.o".format(mode=mode, hh=hh) for hh in headers])
            )
        )

        f.write(
            'build {mode}-test: test.{mode} {test_executables} $builddir/{mode}/scylla\n'.format(
                mode=mode,
                test_executables=' '.join(['$builddir/{}/{}'.format(mode, binary) for binary in sorted(tests)]),
            )
        )
        f.write(
            'build {mode}-check: phony {mode}-headers {mode}-test\n'.format(
                mode=mode,
            )
        )

        gen_dir = '$builddir/{}/gen'.format(mode)
        gen_headers = []
        for th in thrifts:
            gen_headers += th.headers('$builddir/{}/gen'.format(mode))
        for g in antlr3_grammars:
            gen_headers += g.headers('$builddir/{}/gen'.format(mode))
        for g in swaggers:
            gen_headers += g.headers('$builddir/{}/gen'.format(mode))
        gen_headers += list(serializers.keys())
        gen_headers += list(ragels.keys())
        gen_headers += list(rust_headers.keys())
        gen_headers_dep = ' '.join(gen_headers)

        for obj in compiles:
            src = compiles[obj]
            f.write('build {}: cxx.{} {} || {} {}\n'.format(obj, mode, src, seastar_dep, gen_headers_dep))
            if src in modeval['per_src_extra_cxxflags']:
                f.write('    cxxflags = {seastar_cflags} $cxxflags $cxxflags_{mode} {extra_cxxflags}\n'.format(mode=mode, extra_cxxflags=modeval["per_src_extra_cxxflags"][src], **modeval))
        for swagger in swaggers:
            hh = swagger.headers(gen_dir)[0]
            cc = swagger.sources(gen_dir)[0]
            obj = swagger.objects(gen_dir)[0]
            src = swagger.source
            f.write('build {} | {} : swagger {} | {}/scripts/seastar-json2code.py\n'.format(hh, cc, src, args.seastar_path))
            f.write('build {}: cxx.{} {}\n'.format(obj, mode, cc))
        for hh in serializers:
            src = serializers[hh]
            f.write('build {}: serializer {} | idl-compiler.py\n'.format(hh, src))
        for hh in ragels:
            src = ragels[hh]
            f.write('build {}: ragel {}\n'.format(hh, src))
        for hh in rust_headers:
            src = rust_headers[hh]
            f.write('build {}: rust_header {}\n'.format(hh, src))
        for lib in rust_libs:
            src = rust_libs[lib]
            package = src.replace('/src/lib.rs', '').replace('rust/','')
            f.write('build {}: rust_lib.{} {}\n  pkg = {}\n'.format(lib, mode, src, package))
        for thrift in thrifts:
            outs = ' '.join(thrift.generated('$builddir/{}/gen'.format(mode)))
            f.write('build {}: thrift.{} {}\n'.format(outs, mode, thrift.source))
            for cc in thrift.sources('$builddir/{}/gen'.format(mode)):
                obj = cc.replace('.cpp', '.o')
                f.write('build {}: cxx.{} {}\n'.format(obj, mode, cc))
        for grammar in antlr3_grammars:
            outs = ' '.join(grammar.generated('$builddir/{}/gen'.format(mode)))
            f.write('build {}: antlr3.{} {}\n  stem = {}\n'.format(outs, mode, grammar.source,
                                                                   grammar.source.rsplit('.', 1)[0]))
            for cc in grammar.sources('$builddir/{}/gen'.format(mode)):
                obj = cc.replace('.cpp', '.o')
                f.write('build {}: cxx.{} {} || {}\n'.format(obj, mode, cc, ' '.join(serializers)))
                if cc.endswith('Parser.cpp'):
                    # Unoptimized parsers end up using huge amounts of stack space and overflowing their stack
                    flags = '-O1'
                    if has_sanitize_address_use_after_scope:
                        flags += ' -fno-sanitize-address-use-after-scope'
                    f.write('  obj_cxxflags = %s\n' % flags)
        f.write(f'build $builddir/{mode}/gen/empty.cc: gen\n')
        for hh in headers:
            f.write('build $builddir/{mode}/{hh}.o: checkhh.{mode} {hh} | $builddir/{mode}/gen/empty.cc || {gen_headers_dep}\n'.format(
                    mode=mode, hh=hh, gen_headers_dep=gen_headers_dep))

        f.write('build $builddir/{mode}/seastar/libseastar.a: ninja $builddir/{mode}/seastar/build.ninja | always\n'
                .format(**locals()))
        f.write('  pool = submodule_pool\n')
        f.write('  subdir = $builddir/{mode}/seastar\n'.format(**locals()))
        f.write('  target = seastar\n'.format(**locals()))
        f.write('build $builddir/{mode}/seastar/libseastar_testing.a: ninja $builddir/{mode}/seastar/build.ninja | always\n'
                .format(**locals()))
        f.write('  pool = submodule_pool\n')
        f.write('  subdir = $builddir/{mode}/seastar\n'.format(**locals()))
        f.write('  target = seastar_testing\n'.format(**locals()))
        f.write('build $builddir/{mode}/seastar/apps/iotune/iotune: ninja $builddir/{mode}/seastar/build.ninja\n'
                .format(**locals()))
        f.write('  pool = submodule_pool\n')
        f.write('  subdir = $builddir/{mode}/seastar\n'.format(**locals()))
        f.write('  target = iotune\n'.format(**locals()))
        f.write(textwrap.dedent('''\
            build $builddir/{mode}/iotune: copy $builddir/{mode}/seastar/apps/iotune/iotune
            ''').format(**locals()))
        include_scylla_and_iotune = f'$builddir/{mode}/scylla $builddir/{mode}/iotune' if not args.dist_only else ''
        f.write('build $builddir/{mode}/dist/tar/{scylla_product}-{scylla_version}-{scylla_release}.{arch}.tar.gz: package {include_scylla_and_iotune} $builddir/SCYLLA-RELEASE-FILE $builddir/SCYLLA-VERSION-FILE $builddir/debian/debian $builddir/node_exporter | always\n'.format(**locals()))
        f.write('  mode = {mode}\n'.format(**locals()))
        f.write('build $builddir/{mode}/dist/tar/{scylla_product}-package.tar.gz: copy $builddir/{mode}/dist/tar/{scylla_product}-{scylla_version}-{scylla_release}.{arch}.tar.gz\n'.format(**locals()))
        f.write('  mode = {mode}\n'.format(**locals()))
        f.write('build $builddir/{mode}/dist/tar/{scylla_product}-{arch}-package.tar.gz: copy $builddir/{mode}/dist/tar/{scylla_product}-{scylla_version}-{scylla_release}.{arch}.tar.gz\n'.format(**locals()))
        f.write('  mode = {mode}\n'.format(**locals()))

        f.write(f'build $builddir/dist/{mode}/redhat: rpmbuild $builddir/{mode}/dist/tar/{scylla_product}-{scylla_version}-{scylla_release}.{arch}.tar.gz\n')
        f.write(f'  mode = {mode}\n')
        f.write(f'build $builddir/dist/{mode}/debian: debbuild $builddir/{mode}/dist/tar/{scylla_product}-{scylla_version}-{scylla_release}.{arch}.tar.gz\n')
        f.write(f'  mode = {mode}\n')
        f.write(f'build dist-server-{mode}: phony $builddir/dist/{mode}/redhat $builddir/dist/{mode}/debian dist-server-compat-{mode} dist-server-compat-arch-{mode}\n')
        f.write(f'build dist-server-compat-{mode}: phony $builddir/{mode}/dist/tar/{scylla_product}-package.tar.gz\n')
        f.write(f'build dist-server-compat-arch-{mode}: phony $builddir/{mode}/dist/tar/{scylla_product}-{arch}-package.tar.gz\n')
        f.write(f'build dist-jmx-{mode}: phony $builddir/{mode}/dist/tar/{scylla_product}-jmx-{scylla_version}-{scylla_release}.noarch.tar.gz dist-jmx-rpm dist-jmx-deb dist-jmx-compat\n')
        f.write(f'build dist-tools-{mode}: phony $builddir/{mode}/dist/tar/{scylla_product}-tools-{scylla_version}-{scylla_release}.noarch.tar.gz dist-tools-rpm dist-tools-deb dist-tools-compat\n')
        f.write(f'build dist-python3-{mode}: phony dist-python3-tar dist-python3-rpm dist-python3-deb dist-python3-compat dist-python3-compat-arch\n')
        f.write(f'build dist-unified-{mode}: phony $builddir/{mode}/dist/tar/{scylla_product}-unified-{scylla_version}-{scylla_release}.{arch}.tar.gz dist-unified-compat-{mode} dist-unified-compat-arch-{mode}\n')
        f.write(f'build dist-unified-compat-{mode}: phony $builddir/{mode}/dist/tar/{scylla_product}-unified-package-{scylla_version}-{scylla_release}.tar.gz\n')
        f.write(f'build dist-unified-compat-arch-{mode}: phony $builddir/{mode}/dist/tar/{scylla_product}-unified-{arch}-package-{scylla_version}-{scylla_release}.tar.gz\n')
        f.write(f'build $builddir/{mode}/dist/tar/{scylla_product}-unified-{scylla_version}-{scylla_release}.{arch}.tar.gz: unified $builddir/{mode}/dist/tar/{scylla_product}-{scylla_version}-{scylla_release}.{arch}.tar.gz $builddir/{mode}/dist/tar/{scylla_product}-python3-{scylla_version}-{scylla_release}.{arch}.tar.gz $builddir/{mode}/dist/tar/{scylla_product}-jmx-{scylla_version}-{scylla_release}.noarch.tar.gz $builddir/{mode}/dist/tar/{scylla_product}-tools-{scylla_version}-{scylla_release}.noarch.tar.gz | always\n')
        f.write(f'  mode = {mode}\n')
        f.write(f'build $builddir/{mode}/dist/tar/{scylla_product}-unified-package-{scylla_version}-{scylla_release}.tar.gz: copy $builddir/{mode}/dist/tar/{scylla_product}-unified-{scylla_version}-{scylla_release}.{arch}.tar.gz\n')
        f.write(f'build $builddir/{mode}/dist/tar/{scylla_product}-unified-{arch}-package-{scylla_version}-{scylla_release}.tar.gz: copy $builddir/{mode}/dist/tar/{scylla_product}-unified-{scylla_version}-{scylla_release}.{arch}.tar.gz\n')
        f.write('rule libdeflate.{mode}\n'.format(**locals()))
        f.write('  command = make -C libdeflate BUILD_DIR=../$builddir/{mode}/libdeflate/ CFLAGS="{libdeflate_cflags}" CC={args.cc} ../$builddir/{mode}/libdeflate//libdeflate.a\n'.format(**locals()))
        f.write('build $builddir/{mode}/libdeflate/libdeflate.a: libdeflate.{mode}\n'.format(**locals()))
        f.write('  pool = submodule_pool\n')

        for lib in abseil_libs:
            f.write('build $builddir/{mode}/abseil/{lib}: ninja $builddir/{mode}/abseil/build.ninja\n'.format(**locals()))
            f.write('  pool = submodule_pool\n')
            f.write('  subdir = $builddir/{mode}/abseil\n'.format(**locals()))
            f.write('  target = {lib}\n'.format(**locals()))

    checkheaders_mode = 'dev' if 'dev' in modes else modes.keys()[0]
    f.write('build checkheaders: phony || {}\n'.format(' '.join(['$builddir/{}/{}.o'.format(checkheaders_mode, hh) for hh in headers])))

    f.write(
            'build build: phony {}\n'.format(' '.join([f'{mode}-build' for mode in default_modes]))
    )
    f.write(
            'build test: phony {}\n'.format(' '.join(['{mode}-test'.format(mode=mode) for mode in default_modes]))
    )
    f.write(
            'build check: phony {}\n'.format(' '.join(['{mode}-check'.format(mode=mode) for mode in default_modes]))
    )

    f.write(textwrap.dedent(f'''\
        build dist-unified-tar: phony {' '.join([f'$builddir/{mode}/dist/tar/{scylla_product}-unified-{scylla_version}-{scylla_release}.{arch}.tar.gz' for mode in default_modes])}
        build dist-unified-compat: phony {' '.join([f'$builddir/{mode}/dist/tar/{scylla_product}-unified-package-{scylla_version}-{scylla_release}.tar.gz' for mode in default_modes])}
        build dist-unified-compat-arch: phony {' '.join([f'$builddir/{mode}/dist/tar/{scylla_product}-unified-{arch}-package-{scylla_version}-{scylla_release}.tar.gz' for mode in default_modes])}
        build dist-unified: phony dist-unified-tar dist-unified-compat dist-unified-compat-arch

        build dist-server-deb: phony {' '.join(['$builddir/dist/{mode}/debian'.format(mode=mode) for mode in build_modes])}
        build dist-server-rpm: phony {' '.join(['$builddir/dist/{mode}/redhat'.format(mode=mode) for mode in build_modes])}
        build dist-server-tar: phony {' '.join(['$builddir/{mode}/dist/tar/{scylla_product}-{scylla_version}-{scylla_release}.{arch}.tar.gz'.format(mode=mode, scylla_product=scylla_product, arch=arch, scylla_version=scylla_version, scylla_release=scylla_release) for mode in default_modes])}
        build dist-server-compat: phony {' '.join(['$builddir/{mode}/dist/tar/{scylla_product}-package.tar.gz'.format(mode=mode, scylla_product=scylla_product, arch=arch) for mode in default_modes])}
        build dist-server-compat-arch: phony {' '.join(['$builddir/{mode}/dist/tar/{scylla_product}-{arch}-package.tar.gz'.format(mode=mode, scylla_product=scylla_product, arch=arch) for mode in default_modes])}
        build dist-server: phony dist-server-tar dist-server-compat dist-server-compat-arch dist-server-rpm dist-server-deb

        rule build-submodule-reloc
          command = cd $reloc_dir && ./reloc/build_reloc.sh --version $$(<../../build/SCYLLA-PRODUCT-FILE)-$$(sed 's/-/~/' <../../build/SCYLLA-VERSION-FILE)-$$(<../../build/SCYLLA-RELEASE-FILE) --nodeps $args
        rule build-submodule-rpm
          command = cd $dir && ./reloc/build_rpm.sh --reloc-pkg $artifact
        rule build-submodule-deb
          command = cd $dir && ./reloc/build_deb.sh --reloc-pkg $artifact

        build tools/jmx/build/{scylla_product}-jmx-{scylla_version}-{scylla_release}.noarch.tar.gz: build-submodule-reloc | build/SCYLLA-PRODUCT-FILE build/SCYLLA-VERSION-FILE build/SCYLLA-RELEASE-FILE
          reloc_dir = tools/jmx
        build dist-jmx-rpm: build-submodule-rpm tools/jmx/build/{scylla_product}-jmx-{scylla_version}-{scylla_release}.noarch.tar.gz
          dir = tools/jmx
          artifact = $builddir/{scylla_product}-jmx-{scylla_version}-{scylla_release}.noarch.tar.gz
        build dist-jmx-deb: build-submodule-deb tools/jmx/build/{scylla_product}-jmx-{scylla_version}-{scylla_release}.noarch.tar.gz
          dir = tools/jmx
          artifact = $builddir/{scylla_product}-jmx-{scylla_version}-{scylla_release}.noarch.tar.gz
        build dist-jmx-tar: phony {' '.join(['$builddir/{mode}/dist/tar/{scylla_product}-jmx-{scylla_version}-{scylla_release}.noarch.tar.gz'.format(mode=mode, scylla_product=scylla_product, scylla_version=scylla_version, scylla_release=scylla_release) for mode in default_modes])}
        build dist-jmx-compat: phony {' '.join(['$builddir/{mode}/dist/tar/{scylla_product}-jmx-package.tar.gz'.format(mode=mode, scylla_product=scylla_product, arch=arch) for mode in default_modes])}
        build dist-jmx: phony dist-jmx-tar dist-jmx-compat dist-jmx-rpm dist-jmx-deb

        build tools/java/build/{scylla_product}-tools-{scylla_version}-{scylla_release}.noarch.tar.gz: build-submodule-reloc | build/SCYLLA-PRODUCT-FILE build/SCYLLA-VERSION-FILE build/SCYLLA-RELEASE-FILE
          reloc_dir = tools/java
        build dist-tools-rpm: build-submodule-rpm tools/java/build/{scylla_product}-tools-{scylla_version}-{scylla_release}.noarch.tar.gz
          dir = tools/java
          artifact = $builddir/{scylla_product}-tools-{scylla_version}-{scylla_release}.noarch.tar.gz
        build dist-tools-deb: build-submodule-deb tools/java/build/{scylla_product}-tools-{scylla_version}-{scylla_release}.noarch.tar.gz
          dir = tools/java
          artifact = $builddir/{scylla_product}-tools-{scylla_version}-{scylla_release}.noarch.tar.gz
        build dist-tools-tar: phony {' '.join(['$builddir/{mode}/dist/tar/{scylla_product}-tools-{scylla_version}-{scylla_release}.noarch.tar.gz'.format(mode=mode, scylla_product=scylla_product, scylla_version=scylla_version, scylla_release=scylla_release) for mode in default_modes])}
        build dist-tools-compat: phony {' '.join(['$builddir/{mode}/dist/tar/{scylla_product}-tools-package.tar.gz'.format(mode=mode, scylla_product=scylla_product, arch=arch) for mode in default_modes])}
        build dist-tools: phony dist-tools-tar dist-tools-compat dist-tools-rpm dist-tools-deb

        build tools/python3/build/{scylla_product}-python3-{scylla_version}-{scylla_release}.{arch}.tar.gz: build-submodule-reloc | build/SCYLLA-PRODUCT-FILE build/SCYLLA-VERSION-FILE build/SCYLLA-RELEASE-FILE
          reloc_dir = tools/python3
          args = --packages "{python3_dependencies}" --pip-packages "{pip_dependencies}" --pip-symlinks "{pip_symlinks}"
        build dist-python3-rpm: build-submodule-rpm tools/python3/build/{scylla_product}-python3-{scylla_version}-{scylla_release}.{arch}.tar.gz
          dir = tools/python3
          artifact = $builddir/{scylla_product}-python3-{scylla_version}-{scylla_release}.{arch}.tar.gz
        build dist-python3-deb: build-submodule-deb tools/python3/build/{scylla_product}-python3-{scylla_version}-{scylla_release}.{arch}.tar.gz
          dir = tools/python3
          artifact = $builddir/{scylla_product}-python3-{scylla_version}-{scylla_release}.{arch}.tar.gz
        build dist-python3-tar: phony {' '.join(['$builddir/{mode}/dist/tar/{scylla_product}-python3-{scylla_version}-{scylla_release}.{arch}.tar.gz'.format(mode=mode, scylla_product=scylla_product, arch=arch, scylla_version=scylla_version, scylla_release=scylla_release) for mode in default_modes])}
        build dist-python3-compat: phony {' '.join(['$builddir/{mode}/dist/tar/{scylla_product}-python3-package.tar.gz'.format(mode=mode, scylla_product=scylla_product, arch=arch) for mode in default_modes])}
        build dist-python3-compat-arch: phony {' '.join(['$builddir/{mode}/dist/tar/{scylla_product}-python3-{arch}-package.tar.gz'.format(mode=mode, scylla_product=scylla_product, arch=arch) for mode in default_modes])}
        build dist-python3: phony dist-python3-tar dist-python3-compat dist-python3-compat-arch dist-python3-rpm dist-python3-deb
        build dist-deb: phony dist-server-deb dist-python3-deb dist-jmx-deb dist-tools-deb
        build dist-rpm: phony dist-server-rpm dist-python3-rpm dist-jmx-rpm dist-tools-rpm
        build dist-tar: phony dist-unified-tar dist-server-tar dist-python3-tar dist-jmx-tar dist-tools-tar
        build dist-compat: phony dist-unified-compat dist-server-compat dist-python3-compat
        build dist-compat-arch: phony dist-unified-compat-arch dist-server-compat-arch dist-python3-compat-arch

        build dist: phony dist-unified dist-server dist-python3 dist-jmx dist-tools
        '''))

    f.write(textwrap.dedent(f'''\
        build dist-check: phony {' '.join(['dist-check-{mode}'.format(mode=mode) for mode in default_modes])}
        rule dist-check
          command = ./tools/testing/dist-check/dist-check.sh --mode $mode
        '''))
    for mode in build_modes:
        f.write(textwrap.dedent(f'''\
        build $builddir/{mode}/dist/tar/{scylla_product}-python3-{scylla_version}-{scylla_release}.{arch}.tar.gz: copy tools/python3/build/{scylla_product}-python3-{scylla_version}-{scylla_release}.{arch}.tar.gz
        build $builddir/{mode}/dist/tar/{scylla_product}-python3-package.tar.gz: copy tools/python3/build/{scylla_product}-python3-{scylla_version}-{scylla_release}.{arch}.tar.gz
        build $builddir/{mode}/dist/tar/{scylla_product}-python3-{arch}-package.tar.gz: copy tools/python3/build/{scylla_product}-python3-{scylla_version}-{scylla_release}.{arch}.tar.gz
        build $builddir/{mode}/dist/tar/{scylla_product}-tools-{scylla_version}-{scylla_release}.noarch.tar.gz: copy tools/java/build/{scylla_product}-tools-{scylla_version}-{scylla_release}.noarch.tar.gz
        build $builddir/{mode}/dist/tar/{scylla_product}-tools-package.tar.gz: copy tools/java/build/{scylla_product}-tools-{scylla_version}-{scylla_release}.noarch.tar.gz
        build $builddir/{mode}/dist/tar/{scylla_product}-jmx-{scylla_version}-{scylla_release}.noarch.tar.gz: copy tools/jmx/build/{scylla_product}-jmx-{scylla_version}-{scylla_release}.noarch.tar.gz
        build $builddir/{mode}/dist/tar/{scylla_product}-jmx-package.tar.gz: copy tools/jmx/build/{scylla_product}-jmx-{scylla_version}-{scylla_release}.noarch.tar.gz

        build {mode}-dist: phony dist-server-{mode} dist-python3-{mode} dist-tools-{mode} dist-jmx-{mode} dist-unified-{mode}
        build dist-{mode}: phony {mode}-dist
        build dist-check-{mode}: dist-check
          mode = {mode}
            '''))

    f.write(textwrap.dedent('''\
        rule configure
          command = {python} configure.py --out=build.ninja.new $configure_args && mv build.ninja.new build.ninja
          generator = 1
          description = CONFIGURE $configure_args
        build build.ninja {build_ninja_list}: configure | configure.py SCYLLA-VERSION-GEN {args.seastar_path}/CMakeLists.txt
        rule cscope
            command = find -name '*.[chS]' -o -name "*.cc" -o -name "*.hh" | cscope -bq -i-
            description = CSCOPE
        build cscope: cscope
        rule clean
            command = rm -rf build
            description = CLEAN
        build clean: clean
        rule mode_list
            command = echo {modes_list}
            description = List configured modes
        build mode_list: mode_list
        default {modes_list}
        ''').format(modes_list=' '.join(default_modes), build_ninja_list=' '.join([f'build/{mode}/{dir}/build.ninja' for mode in build_modes for dir in ['seastar', 'abseil']]), **globals()))
    unit_test_list = set(test for test in build_artifacts if test in set(tests))
    f.write(textwrap.dedent('''\
        rule unit_test_list
            command = /usr/bin/env echo -e '{unit_test_list}'
            description = List configured unit tests
        build unit_test_list: unit_test_list
        ''').format(unit_test_list="\\n".join(sorted(unit_test_list))))
    f.write(textwrap.dedent('''\
        build always: phony
        rule scylla_version_gen
            command = ./SCYLLA-VERSION-GEN
        build $builddir/SCYLLA-RELEASE-FILE $builddir/SCYLLA-VERSION-FILE: scylla_version_gen
        rule debian_files_gen
            command = ./dist/debian/debian_files_gen.py
        build $builddir/debian/debian: debian_files_gen | always
        rule extract_node_exporter
            command = tar -C build -xvpf {node_exporter_filename} --no-same-owner && rm -rfv build/node_exporter && mv -v build/{node_exporter_dirname} build/node_exporter
        build $builddir/node_exporter: extract_node_exporter | always
        rule print_help
             command = ./scripts/build-help.sh
        build help: print_help | always
        ''').format(**globals()))

compdb = 'compile_commands.json'
# per-mode compdbs are built by taking the relevant entries from the
# output of "ninja -t compdb" and combining them with the CMake-made
# compdbs for Seastar and Abseil in the relevant mode.
#
# "ninja -t compdb" output has to be filtered because
# - it contains rules for all selected modes, and several entries for
#   the same source file usually confuse indexers
# - it contains lots of irrelevant entries (for linker invocations,
#   header-only compilations, etc.)
ensure_tmp_dir_exists()
with tempfile.NamedTemporaryFile() as ninja_compdb:
    subprocess.run([ninja, '-f', buildfile, '-t', 'compdb'], stdout=ninja_compdb.file.fileno())
    ninja_compdb.file.flush()

    # build mode-specific compdbs
    for mode in selected_modes:
        mode_out = outdir + '/' + mode
        submodule_compdbs = [mode_out + '/' + submodule + '/' + compdb for submodule in ['abseil', 'seastar']]
        with open(mode_out + '/' + compdb, 'w+b') as combined_mode_specific_compdb:
            subprocess.run(['./scripts/merge-compdb.py', 'build/' + mode,
                            ninja_compdb.name] + submodule_compdbs, stdout=combined_mode_specific_compdb)

# make sure there is a valid compile_commands.json link in the source root
if not os.path.exists(compdb):
    # sort modes by supposed indexing speed
    for mode in ['dev', 'debug', 'release', 'sanitize']:
        compdb_target = outdir + '/' + mode + '/' + compdb
        if os.path.exists(compdb_target):
            os.symlink(compdb_target, compdb)
            break<|MERGE_RESOLUTION|>--- conflicted
+++ resolved
@@ -1043,11 +1043,8 @@
                 'service/raft/raft_group0.cc',
                 'direct_failure_detector/failure_detector.cc',
                 'service/raft/raft_group0_client.cc',
-<<<<<<< HEAD
                 'service/broadcast_tables/experimental/lang.cc',
-=======
                 'tasks/task_manager.cc',
->>>>>>> 55cd8fe3
                 ] + [Antlr3Grammar('cql3/Cql.g')] + [Thrift('interface/cassandra.thrift', 'Cassandra')] \
                   + scylla_raft_core
                )
